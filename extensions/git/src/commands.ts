--- conflicted
+++ resolved
@@ -454,15 +454,14 @@
 			resourceStates = [resource];
 		}
 
-<<<<<<< HEAD
-		const scmResources = resourceStates
-			.filter(s => s instanceof Resource && (s.resourceGroupType === ResourceGroupType.WorkingTree || s.resourceGroupType === ResourceGroupType.Merge)) as Resource[];
-=======
-		const mergeConflicts = resourceStates.filter(s => s instanceof Resource && (s.resourceGroup instanceof MergeGroup)) as Resource[];
+		const selection = resourceStates.filter(s => s instanceof Resource) as Resource[];
+		const mergeConflicts = selection.filter(s => s.resourceGroupType === ResourceGroupType.Merge);
+
 		if (mergeConflicts.length > 0) {
 			const message = mergeConflicts.length > 1
-			? localize('confirm stage files with merge conflicts', "Are you sure you want to stage these files with merge conflicts?")
-			: localize('confirm stage file with merge conflicts', "Are you sure you want to stage this file with merge conflicts?");
+				? localize('confirm stage files with merge conflicts', "Are you sure you want to stage {0} files with merge conflicts?", mergeConflicts.length)
+				: localize('confirm stage file with merge conflicts', "Are you sure you want to stage {0} with merge conflicts?", path.basename(mergeConflicts[0].resourceUri.fsPath));
+
 			const yes = localize('yes', "Yes");
 			const pick = await window.showWarningMessage(message, { modal: true }, yes);
 
@@ -471,9 +470,10 @@
 			}
 		}
 
-		const resources = resourceStates
-			.filter(s => s instanceof Resource && (s.resourceGroup instanceof WorkingTreeGroup)).concat(mergeConflicts) as Resource[];
->>>>>>> 83e17195
+		const workingTree = selection
+			.filter(s => s.resourceGroupType === ResourceGroupType.WorkingTree);
+
+		const scmResources = [...workingTree, ...mergeConflicts];
 
 		if (!scmResources.length) {
 			return;
@@ -485,6 +485,22 @@
 
 	@command('git.stageAll', { repository: true })
 	async stageAll(repository: Repository): Promise<void> {
+		const resources = repository.mergeGroup.resourceStates.filter(s => s instanceof Resource) as Resource[];
+		const mergeConflicts = resources.filter(s => s.resourceGroupType === ResourceGroupType.Merge);
+
+		if (mergeConflicts.length > 0) {
+			const message = mergeConflicts.length > 1
+				? localize('confirm stage files with merge conflicts', "Are you sure you want to stage {0} files with merge conflicts?", mergeConflicts.length)
+				: localize('confirm stage file with merge conflicts', "Are you sure you want to stage {0} with merge conflicts?", path.basename(mergeConflicts[0].resourceUri.fsPath));
+
+			const yes = localize('yes', "Yes");
+			const pick = await window.showWarningMessage(message, { modal: true }, yes);
+
+			if (pick !== yes) {
+				return;
+			}
+		}
+
 		await repository.add([]);
 	}
 
