/*---------------------------------------------------------------------------------------------
 *  Copyright (c) Microsoft Corporation. All rights reserved.
 *  Licensed under the MIT License. See License.txt in the project root for license information.
 *--------------------------------------------------------------------------------------------*/

declare namespace monaco {

	export type Thenable<T> = PromiseLike<T>;

	export interface IDisposable {
		dispose(): void;
	}

	export interface IEvent<T> {
		(listener: (e: T) => any, thisArg?: any): IDisposable;
	}

	/**
	 * A helper that allows to emit and listen to typed events
	 */
	export class Emitter<T> {
		constructor();
		readonly event: IEvent<T>;
		fire(event?: T): void;
		dispose(): void;
	}

	export enum Severity {
		Ignore = 0,
		Info = 1,
		Warning = 2,
		Error = 3,
	}



	export type TValueCallback<T = any> = (value: T | PromiseLike<T>) => void;

	/**
	 * Uniform Resource Identifier (Uri) http://tools.ietf.org/html/rfc3986.
	 * This class is a simple parser which creates the basic component parts
	 * (http://tools.ietf.org/html/rfc3986#section-3) with minimal validation
	 * and encoding.
	 *
	 *       foo://example.com:8042/over/there?name=ferret#nose
	 *       \_/   \______________/\_________/ \_________/ \__/
	 *        |           |            |            |        |
	 *     scheme     authority       path        query   fragment
	 *        |   _____________________|__
	 *       / \ /                        \
	 *       urn:example:animal:ferret:nose
	 */
	export class Uri implements UriComponents {
		static isUri(thing: any): thing is Uri;
		/**
		 * scheme is the 'http' part of 'http://www.msft.com/some/path?query#fragment'.
		 * The part before the first colon.
		 */
		readonly scheme: string;
		/**
		 * authority is the 'www.msft.com' part of 'http://www.msft.com/some/path?query#fragment'.
		 * The part between the first double slashes and the next slash.
		 */
		readonly authority: string;
		/**
		 * path is the '/some/path' part of 'http://www.msft.com/some/path?query#fragment'.
		 */
		readonly path: string;
		/**
		 * query is the 'query' part of 'http://www.msft.com/some/path?query#fragment'.
		 */
		readonly query: string;
		/**
		 * fragment is the 'fragment' part of 'http://www.msft.com/some/path?query#fragment'.
		 */
		readonly fragment: string;
		/**
		 * Returns a string representing the corresponding file system path of this Uri.
		 * Will handle UNC paths, normalizes windows drive letters to lower-case, and uses the
		 * platform specific path separator.
		 *
		 * * Will *not* validate the path for invalid characters and semantics.
		 * * Will *not* look at the scheme of this Uri.
		 * * The result shall *not* be used for display purposes but for accessing a file on disk.
		 *
		 *
		 * The *difference* to `Uri#path` is the use of the platform specific separator and the handling
		 * of UNC paths. See the below sample of a file-uri with an authority (UNC path).
		 *
		 * ```ts
			const u = Uri.parse('file://server/c$/folder/file.txt')
			u.authority === 'server'
			u.path === '/shares/c$/file.txt'
			u.fsPath === '\\server\c$\folder\file.txt'
		```
		 *
		 * Using `Uri#path` to read a file (using fs-apis) would not be enough because parts of the path,
		 * namely the server name, would be missing. Therefore `Uri#fsPath` exists - it's sugar to ease working
		 * with URIs that represent files on disk (`file` scheme).
		 */
		readonly fsPath: string;
		with(change: {
			scheme?: string;
			authority?: string | null;
			path?: string | null;
			query?: string | null;
			fragment?: string | null;
		}): Uri;
		/**
		 * Creates a new Uri from a string, e.g. `http://www.msft.com/some/path`,
		 * `file:///usr/home`, or `scheme:with/path`.
		 *
		 * @param value A string which represents an Uri (see `Uri#toString`).
		 */
		static parse(value: string): Uri;
		/**
		 * Creates a new Uri from a file system path, e.g. `c:\my\files`,
		 * `/usr/home`, or `\\server\share\some\path`.
		 *
		 * The *difference* between `Uri#parse` and `Uri#file` is that the latter treats the argument
		 * as path, not as stringified-uri. E.g. `Uri.file(path)` is **not the same as**
		 * `Uri.parse('file://' + path)` because the path might contain characters that are
		 * interpreted (# and ?). See the following sample:
		 * ```ts
		const good = Uri.file('/coding/c#/project1');
		good.scheme === 'file';
		good.path === '/coding/c#/project1';
		good.fragment === '';
		const bad = Uri.parse('file://' + '/coding/c#/project1');
		bad.scheme === 'file';
		bad.path === '/coding/c'; // path is now broken
		bad.fragment === '/project1';
		```
		 *
		 * @param path A file system path (see `Uri#fsPath`)
		 */
		static file(path: string): Uri;
		static from(components: {
			scheme: string;
			authority?: string;
			path?: string;
			query?: string;
			fragment?: string;
		}): Uri;
		/**
		 * Creates a string presentation for this Uri. It's guardeed that calling
		 * `Uri.parse` with the result of this function creates an Uri which is equal
		 * to this Uri.
		 *
		 * * The result shall *not* be used for display purposes but for externalization or transport.
		 * * The result will be encoded using the percentage encoding and encoding happens mostly
		 * ignore the scheme-specific encoding rules.
		 *
		 * @param skipEncoding Do not encode the result, default is `false`
		 */
		toString(skipEncoding?: boolean): string;
		toJSON(): object;
		static revive(data: UriComponents | any): Uri;
<<<<<<< Updated upstream
	}

	export interface UriComponents {
		scheme: string;
		authority: string;
		path: string;
		query: string;
		fragment: string;
=======
>>>>>>> Stashed changes
	}

	/**
	 * Virtual Key Codes, the value does not hold any inherent meaning.
	 * Inspired somewhat from https://msdn.microsoft.com/en-us/library/windows/desktop/dd375731(v=vs.85).aspx
	 * But these are "more general", as they should work across browsers & OS`s.
	 */
	export enum KeyCode {
		/**
		 * Placed first to cover the 0 value of the enum.
		 */
		Unknown = 0,
		Backspace = 1,
		Tab = 2,
		Enter = 3,
		Shift = 4,
		Ctrl = 5,
		Alt = 6,
		PauseBreak = 7,
		CapsLock = 8,
		Escape = 9,
		Space = 10,
		PageUp = 11,
		PageDown = 12,
		End = 13,
		Home = 14,
		LeftArrow = 15,
		UpArrow = 16,
		RightArrow = 17,
		DownArrow = 18,
		Insert = 19,
		Delete = 20,
		KEY_0 = 21,
		KEY_1 = 22,
		KEY_2 = 23,
		KEY_3 = 24,
		KEY_4 = 25,
		KEY_5 = 26,
		KEY_6 = 27,
		KEY_7 = 28,
		KEY_8 = 29,
		KEY_9 = 30,
		KEY_A = 31,
		KEY_B = 32,
		KEY_C = 33,
		KEY_D = 34,
		KEY_E = 35,
		KEY_F = 36,
		KEY_G = 37,
		KEY_H = 38,
		KEY_I = 39,
		KEY_J = 40,
		KEY_K = 41,
		KEY_L = 42,
		KEY_M = 43,
		KEY_N = 44,
		KEY_O = 45,
		KEY_P = 46,
		KEY_Q = 47,
		KEY_R = 48,
		KEY_S = 49,
		KEY_T = 50,
		KEY_U = 51,
		KEY_V = 52,
		KEY_W = 53,
		KEY_X = 54,
		KEY_Y = 55,
		KEY_Z = 56,
		Meta = 57,
		ContextMenu = 58,
		F1 = 59,
		F2 = 60,
		F3 = 61,
		F4 = 62,
		F5 = 63,
		F6 = 64,
		F7 = 65,
		F8 = 66,
		F9 = 67,
		F10 = 68,
		F11 = 69,
		F12 = 70,
		F13 = 71,
		F14 = 72,
		F15 = 73,
		F16 = 74,
		F17 = 75,
		F18 = 76,
		F19 = 77,
		NumLock = 78,
		ScrollLock = 79,
		/**
		 * Used for miscellaneous characters; it can vary by keyboard.
		 * For the US standard keyboard, the ';:' key
		 */
		US_SEMICOLON = 80,
		/**
		 * For any country/region, the '+' key
		 * For the US standard keyboard, the '=+' key
		 */
		US_EQUAL = 81,
		/**
		 * For any country/region, the ',' key
		 * For the US standard keyboard, the ',<' key
		 */
		US_COMMA = 82,
		/**
		 * For any country/region, the '-' key
		 * For the US standard keyboard, the '-_' key
		 */
		US_MINUS = 83,
		/**
		 * For any country/region, the '.' key
		 * For the US standard keyboard, the '.>' key
		 */
		US_DOT = 84,
		/**
		 * Used for miscellaneous characters; it can vary by keyboard.
		 * For the US standard keyboard, the '/?' key
		 */
		US_SLASH = 85,
		/**
		 * Used for miscellaneous characters; it can vary by keyboard.
		 * For the US standard keyboard, the '`~' key
		 */
		US_BACKTICK = 86,
		/**
		 * Used for miscellaneous characters; it can vary by keyboard.
		 * For the US standard keyboard, the '[{' key
		 */
		US_OPEN_SQUARE_BRACKET = 87,
		/**
		 * Used for miscellaneous characters; it can vary by keyboard.
		 * For the US standard keyboard, the '\|' key
		 */
		US_BACKSLASH = 88,
		/**
		 * Used for miscellaneous characters; it can vary by keyboard.
		 * For the US standard keyboard, the ']}' key
		 */
		US_CLOSE_SQUARE_BRACKET = 89,
		/**
		 * Used for miscellaneous characters; it can vary by keyboard.
		 * For the US standard keyboard, the ''"' key
		 */
		US_QUOTE = 90,
		/**
		 * Used for miscellaneous characters; it can vary by keyboard.
		 */
		OEM_8 = 91,
		/**
		 * Either the angle bracket key or the backslash key on the RT 102-key keyboard.
		 */
		OEM_102 = 92,
		NUMPAD_0 = 93,
		NUMPAD_1 = 94,
		NUMPAD_2 = 95,
		NUMPAD_3 = 96,
		NUMPAD_4 = 97,
		NUMPAD_5 = 98,
		NUMPAD_6 = 99,
		NUMPAD_7 = 100,
		NUMPAD_8 = 101,
		NUMPAD_9 = 102,
		NUMPAD_MULTIPLY = 103,
		NUMPAD_ADD = 104,
		NUMPAD_SEPARATOR = 105,
		NUMPAD_SUBTRACT = 106,
		NUMPAD_DECIMAL = 107,
		NUMPAD_DIVIDE = 108,
		/**
		 * Cover all key codes when IME is processing input.
		 */
		KEY_IN_COMPOSITION = 109,
		ABNT_C1 = 110,
		ABNT_C2 = 111,
		/**
		 * Placed last to cover the length of the enum.
		 * Please do not depend on this value!
		 */
		MAX_VALUE = 112
	}

	export class KeyMod {
		static readonly CtrlCmd: number;
		static readonly Shift: number;
		static readonly Alt: number;
		static readonly WinCtrl: number;
		static chord(firstPart: number, secondPart: number): number;
	}
<<<<<<< Updated upstream
	export interface IMarkdownString {
		value: string;
		isTrusted?: boolean;
	}

	export interface IKeyboardEvent {
		readonly browserEvent: KeyboardEvent;
		readonly target: HTMLElement;
		readonly ctrlKey: boolean;
		readonly shiftKey: boolean;
		readonly altKey: boolean;
		readonly metaKey: boolean;
		readonly keyCode: KeyCode;
		readonly code: string;
		equals(keybinding: number): boolean;
		preventDefault(): void;
		stopPropagation(): void;
	}
	export interface IMouseEvent {
		readonly browserEvent: MouseEvent;
		readonly leftButton: boolean;
		readonly middleButton: boolean;
		readonly rightButton: boolean;
		readonly target: HTMLElement;
		readonly detail: number;
		readonly posx: number;
		readonly posy: number;
		readonly ctrlKey: boolean;
		readonly shiftKey: boolean;
		readonly altKey: boolean;
		readonly metaKey: boolean;
		readonly timestamp: number;
		preventDefault(): void;
		stopPropagation(): void;
	}
=======
>>>>>>> Stashed changes

	export interface IScrollEvent {
		readonly scrollTop: number;
		readonly scrollLeft: number;
		readonly scrollWidth: number;
		readonly scrollHeight: number;
		readonly scrollTopChanged: boolean;
		readonly scrollLeftChanged: boolean;
		readonly scrollWidthChanged: boolean;
		readonly scrollHeightChanged: boolean;
	}
	/**
	 * A position in the editor. This interface is suitable for serialization.
	 */
	export interface IPosition {
		/**
		 * line number (starts at 1)
		 */
		readonly lineNumber: number;
		/**
		 * column (the first character in a line is between column 1 and column 2)
		 */
		readonly column: number;
	}

	/**
	 * A position in the editor.
	 */
	export class Position {
		/**
		 * line number (starts at 1)
		 */
		readonly lineNumber: number;
		/**
		 * column (the first character in a line is between column 1 and column 2)
		 */
		readonly column: number;
		constructor(lineNumber: number, column: number);
		/**
		 * Create a new postion from this position.
		 *
		 * @param newLineNumber new line number
		 * @param newColumn new column
		 */
		with(newLineNumber?: number, newColumn?: number): Position;
		/**
		 * Derive a new position from this position.
		 *
		 * @param deltaLineNumber line number delta
		 * @param deltaColumn column delta
		 */
		delta(deltaLineNumber?: number, deltaColumn?: number): Position;
		/**
		 * Test if this position equals other position
		 */
		equals(other: IPosition): boolean;
		/**
		 * Test if position `a` equals position `b`
		 */
		static equals(a: IPosition, b: IPosition): boolean;
		/**
		 * Test if this position is before other position.
		 * If the two positions are equal, the result will be false.
		 */
		isBefore(other: IPosition): boolean;
		/**
		 * Test if position `a` is before position `b`.
		 * If the two positions are equal, the result will be false.
		 */
		static isBefore(a: IPosition, b: IPosition): boolean;
		/**
		 * Test if this position is before other position.
		 * If the two positions are equal, the result will be true.
		 */
		isBeforeOrEqual(other: IPosition): boolean;
		/**
		 * Test if position `a` is before position `b`.
		 * If the two positions are equal, the result will be true.
		 */
		static isBeforeOrEqual(a: IPosition, b: IPosition): boolean;
		/**
		 * A function that compares positions, useful for sorting
		 */
		static compare(a: IPosition, b: IPosition): number;
		/**
		 * Clone this position.
		 */
		clone(): Position;
		/**
		 * Convert to a human-readable representation.
		 */
		toString(): string;
		/**
		 * Create a `Position` from an `IPosition`.
		 */
		static lift(pos: IPosition): Position;
		/**
		 * Test if `obj` is an `IPosition`.
		 */
		static isIPosition(obj: any): obj is IPosition;
	}

	/**
	 * A range in the editor. This interface is suitable for serialization.
	 */
	export interface IRange {
		/**
		 * Line number on which the range starts (starts at 1).
		 */
		readonly startLineNumber: number;
		/**
		 * Column on which the range starts in line `startLineNumber` (starts at 1).
		 */
		readonly startColumn: number;
		/**
		 * Line number on which the range ends.
		 */
		readonly endLineNumber: number;
		/**
		 * Column on which the range ends in line `endLineNumber`.
		 */
		readonly endColumn: number;
	}

	/**
	 * A range in the editor. (startLineNumber,startColumn) is <= (endLineNumber,endColumn)
	 */
	export class Range {
		/**
		 * Line number on which the range starts (starts at 1).
		 */
		readonly startLineNumber: number;
		/**
		 * Column on which the range starts in line `startLineNumber` (starts at 1).
		 */
		readonly startColumn: number;
		/**
		 * Line number on which the range ends.
		 */
		readonly endLineNumber: number;
		/**
		 * Column on which the range ends in line `endLineNumber`.
		 */
		readonly endColumn: number;
		constructor(startLineNumber: number, startColumn: number, endLineNumber: number, endColumn: number);
		/**
		 * Test if this range is empty.
		 */
		isEmpty(): boolean;
		/**
		 * Test if `range` is empty.
		 */
		static isEmpty(range: IRange): boolean;
		/**
		 * Test if position is in this range. If the position is at the edges, will return true.
		 */
		containsPosition(position: IPosition): boolean;
		/**
		 * Test if `position` is in `range`. If the position is at the edges, will return true.
		 */
		static containsPosition(range: IRange, position: IPosition): boolean;
		/**
		 * Test if range is in this range. If the range is equal to this range, will return true.
		 */
		containsRange(range: IRange): boolean;
		/**
		 * Test if `otherRange` is in `range`. If the ranges are equal, will return true.
		 */
		static containsRange(range: IRange, otherRange: IRange): boolean;
		/**
		 * A reunion of the two ranges.
		 * The smallest position will be used as the start point, and the largest one as the end point.
		 */
		plusRange(range: IRange): Range;
		/**
		 * A reunion of the two ranges.
		 * The smallest position will be used as the start point, and the largest one as the end point.
		 */
		static plusRange(a: IRange, b: IRange): Range;
		/**
		 * A intersection of the two ranges.
		 */
		intersectRanges(range: IRange): Range | null;
		/**
		 * A intersection of the two ranges.
		 */
		static intersectRanges(a: IRange, b: IRange): Range | null;
		/**
		 * Test if this range equals other.
		 */
		equalsRange(other: IRange | null): boolean;
		/**
		 * Test if range `a` equals `b`.
		 */
		static equalsRange(a: IRange | null, b: IRange | null): boolean;
		/**
		 * Return the end position (which will be after or equal to the start position)
		 */
		getEndPosition(): Position;
		/**
		 * Return the start position (which will be before or equal to the end position)
		 */
		getStartPosition(): Position;
		/**
		 * Transform to a user presentable string representation.
		 */
		toString(): string;
		/**
		 * Create a new range using this range's start position, and using endLineNumber and endColumn as the end position.
		 */
		setEndPosition(endLineNumber: number, endColumn: number): Range;
		/**
		 * Create a new range using this range's end position, and using startLineNumber and startColumn as the start position.
		 */
		setStartPosition(startLineNumber: number, startColumn: number): Range;
		/**
		 * Create a new empty range using this range's start position.
		 */
		collapseToStart(): Range;
		/**
		 * Create a new empty range using this range's start position.
		 */
		static collapseToStart(range: IRange): Range;
		static fromPositions(start: IPosition, end?: IPosition): Range;
		/**
		 * Create a `Range` from an `IRange`.
		 */
		static lift(range: undefined | null): null;
		static lift(range: IRange): Range;
		/**
		 * Test if `obj` is an `IRange`.
		 */
		static isIRange(obj: any): obj is IRange;
		/**
		 * Test if the two ranges are touching in any way.
		 */
		static areIntersectingOrTouching(a: IRange, b: IRange): boolean;
		/**
		 * Test if the two ranges are intersecting. If the ranges are touching it returns true.
		 */
		static areIntersecting(a: IRange, b: IRange): boolean;
		/**
		 * A function that compares ranges, useful for sorting ranges
		 * It will first compare ranges on the startPosition and then on the endPosition
		 */
		static compareRangesUsingStarts(a: IRange | null | undefined, b: IRange | null | undefined): number;
		/**
		 * A function that compares ranges, useful for sorting ranges
		 * It will first compare ranges on the endPosition and then on the startPosition
		 */
		static compareRangesUsingEnds(a: IRange, b: IRange): number;
		/**
		 * Test if the range spans multiple lines.
		 */
		static spansMultipleLines(range: IRange): boolean;
	}

	/**
	 * A selection in the editor.
	 * The selection is a range that has an orientation.
	 */
	export interface ISelection {
		/**
		 * The line number on which the selection has started.
		 */
		readonly selectionStartLineNumber: number;
		/**
		 * The column on `selectionStartLineNumber` where the selection has started.
		 */
		readonly selectionStartColumn: number;
		/**
		 * The line number on which the selection has ended.
		 */
		readonly positionLineNumber: number;
		/**
		 * The column on `positionLineNumber` where the selection has ended.
		 */
		readonly positionColumn: number;
	}

	/**
	 * A selection in the editor.
	 * The selection is a range that has an orientation.
	 */
	export class Selection extends Range {
		/**
		 * The line number on which the selection has started.
		 */
		readonly selectionStartLineNumber: number;
		/**
		 * The column on `selectionStartLineNumber` where the selection has started.
		 */
		readonly selectionStartColumn: number;
		/**
		 * The line number on which the selection has ended.
		 */
		readonly positionLineNumber: number;
		/**
		 * The column on `positionLineNumber` where the selection has ended.
		 */
		readonly positionColumn: number;
		constructor(selectionStartLineNumber: number, selectionStartColumn: number, positionLineNumber: number, positionColumn: number);
		/**
		 * Clone this selection.
		 */
		clone(): Selection;
		/**
		 * Transform to a human-readable representation.
		 */
		toString(): string;
		/**
		 * Test if equals other selection.
		 */
		equalsSelection(other: ISelection): boolean;
		/**
		 * Test if the two selections are equal.
		 */
		static selectionsEqual(a: ISelection, b: ISelection): boolean;
		/**
		 * Get directions (LTR or RTL).
		 */
		getDirection(): SelectionDirection;
		/**
		 * Create a new selection with a different `positionLineNumber` and `positionColumn`.
		 */
		setEndPosition(endLineNumber: number, endColumn: number): Selection;
		/**
		 * Get the position at `positionLineNumber` and `positionColumn`.
		 */
		getPosition(): Position;
		/**
		 * Create a new selection with a different `selectionStartLineNumber` and `selectionStartColumn`.
		 */
		setStartPosition(startLineNumber: number, startColumn: number): Selection;
		/**
		 * Create a `Selection` from one or two positions
		 */
		static fromPositions(start: IPosition, end?: IPosition): Selection;
		/**
		 * Create a `Selection` from an `ISelection`.
		 */
		static liftSelection(sel: ISelection): Selection;
		/**
		 * `a` equals `b`.
		 */
		static selectionsArrEqual(a: ISelection[], b: ISelection[]): boolean;
		/**
		 * Test if `obj` is an `ISelection`.
		 */
		static isISelection(obj: any): obj is ISelection;
		/**
		 * Create with a direction.
		 */
		static createWithDirection(startLineNumber: number, startColumn: number, endLineNumber: number, endColumn: number, direction: SelectionDirection): Selection;
	}

	/**
	 * The direction of a selection.
	 */
	export enum SelectionDirection {
		/**
		 * The selection starts above where it ends.
		 */
		LTR = 0,
		/**
		 * The selection starts below where it ends.
		 */
		RTL = 1
	}

	export class Token {
		_tokenBrand: void;
		readonly offset: number;
		readonly type: string;
		readonly language: string;
		constructor(offset: number, type: string, language: string);
		toString(): string;
	}
}

declare namespace monaco.editor {


<<<<<<< Updated upstream
	/**
	 * Create a new editor under `domElement`.
	 * `domElement` should be empty (not contain other dom nodes).
	 * The editor will read the size of `domElement`.
	 */
	export function create(domElement: HTMLElement, options?: IEditorConstructionOptions, override?: IEditorOverrideServices): IStandaloneCodeEditor;

	/**
	 * Emitted when an editor is created.
	 * Creating a diff editor might cause this listener to be invoked with the two editors.
	 * @event
	 */
	export function onDidCreateEditor(listener: (codeEditor: ICodeEditor) => void): IDisposable;

	/**
	 * Create a new diff editor under `domElement`.
	 * `domElement` should be empty (not contain other dom nodes).
	 * The editor will read the size of `domElement`.
	 */
	export function createDiffEditor(domElement: HTMLElement, options?: IDiffEditorConstructionOptions, override?: IEditorOverrideServices): IStandaloneDiffEditor;

	export interface IDiffNavigator {
		canNavigate(): boolean;
		next(): void;
		previous(): void;
		dispose(): void;
	}

	export interface IDiffNavigatorOptions {
		readonly followsCaret?: boolean;
		readonly ignoreCharChanges?: boolean;
		readonly alwaysRevealFirst?: boolean;
	}

	export function createDiffNavigator(diffEditor: IStandaloneDiffEditor, opts?: IDiffNavigatorOptions): IDiffNavigator;

	/**
	 * Create a new editor model.
	 * You can specify the language that should be set for this model or let the language be inferred from the `uri`.
	 */
	export function createModel(value: string, language?: string, uri?: Uri): ITextModel;

	/**
	 * Change the language for a model.
	 */
	export function setModelLanguage(model: ITextModel, languageId: string): void;

	/**
	 * Set the markers for a model.
	 */
	export function setModelMarkers(model: ITextModel, owner: string, markers: IMarkerData[]): void;

	/**
	 * Get markers for owner and/or resource
	 * @returns {IMarker[]} list of markers
	 * @param filter
	 */
	export function getModelMarkers(filter: {
		owner?: string;
		resource?: Uri;
		take?: number;
	}): IMarker[];

	/**
	 * Get the model that has `uri` if it exists.
	 */
	export function getModel(uri: Uri): ITextModel | null;

	/**
	 * Get all the created models.
	 */
	export function getModels(): ITextModel[];

	/**
	 * Emitted when a model is created.
	 * @event
	 */
	export function onDidCreateModel(listener: (model: ITextModel) => void): IDisposable;

	/**
	 * Emitted right before a model is disposed.
	 * @event
	 */
	export function onWillDisposeModel(listener: (model: ITextModel) => void): IDisposable;

	/**
	 * Emitted when a different language is set to a model.
	 * @event
	 */
	export function onDidChangeModelLanguage(listener: (e: {
		readonly model: ITextModel;
		readonly oldLanguage: string;
	}) => void): IDisposable;

	/**
	 * Create a new web worker that has model syncing capabilities built in.
	 * Specify an AMD module to load that will `create` an object that will be proxied.
	 */
	export function createWebWorker<T>(opts: IWebWorkerOptions): MonacoWebWorker<T>;

	/**
	 * Colorize the contents of `domNode` using attribute `data-lang`.
	 */
	export function colorizeElement(domNode: HTMLElement, options: IColorizerElementOptions): Promise<void>;

	/**
	 * Colorize `text` using language `languageId`.
	 */
	export function colorize(text: string, languageId: string, options: IColorizerOptions): Promise<string>;

	/**
	 * Colorize a line in a model.
	 */
	export function colorizeModelLine(model: ITextModel, lineNumber: number, tabSize?: number): string;

	/**
	 * Tokenize `text` using language `languageId`
	 */
	export function tokenize(text: string, languageId: string): Token[][];

	/**
	 * Define a new theme or updte an existing theme.
	 */
	export function defineTheme(themeName: string, themeData: IStandaloneThemeData): void;

	/**
	 * Switches to a theme.
	 */
	export function setTheme(themeName: string): void;

	export type BuiltinTheme = 'vs' | 'vs-dark' | 'hc-black';

	export interface IStandaloneThemeData {
		base: BuiltinTheme;
		inherit: boolean;
		rules: ITokenThemeRule[];
		encodedTokensColors?: string[];
		colors: IColors;
	}

	export type IColors = {
		[colorId: string]: string;
	};

=======
>>>>>>> Stashed changes
	export interface ITokenThemeRule {
		token: string;
		foreground?: string;
		background?: string;
		fontStyle?: string;
	}

	/**
	 * A web worker that can provide a proxy to an arbitrary file.
	 */
	export interface MonacoWebWorker<T> {
		/**
		 * Terminate the web worker, thus invalidating the returned proxy.
		 */
		dispose(): void;
		/**
		 * Get a proxy to the arbitrary loaded code.
		 */
		getProxy(): Promise<T>;
		/**
		 * Synchronize (send) the models at `resources` to the web worker,
		 * making them available in the monaco.worker.getMirrorModels().
		 */
		withSyncedResources(resources: Uri[]): Promise<T>;
	}

	export interface IWebWorkerOptions {
		/**
		 * The AMD moduleId to load.
		 * It should export a function `create` that should return the exported proxy.
		 */
		moduleId: string;
		/**
		 * The data to send over when calling create on the module.
		 */
		createData?: any;
		/**
		 * A label to be used to identify the web worker for debugging purposes.
		 */
		label?: string;
	}
<<<<<<< Updated upstream

	/**
	 * Description of an action contribution
	 */
	export interface IActionDescriptor {
		/**
		 * An unique identifier of the contributed action.
		 */
		id: string;
		/**
		 * A label of the action that will be presented to the user.
		 */
		label: string;
		/**
		 * Precondition rule.
		 */
		precondition?: string;
		/**
		 * An array of keybindings for the action.
		 */
		keybindings?: number[];
		/**
		 * The keybinding rule (condition on top of precondition).
		 */
		keybindingContext?: string;
		/**
		 * Control if the action should show up in the context menu and where.
		 * The context menu of the editor has these default:
		 *   navigation - The navigation group comes first in all cases.
		 *   1_modification - This group comes next and contains commands that modify your code.
		 *   9_cutcopypaste - The last default group with the basic editing commands.
		 * You can also create your own group.
		 * Defaults to null (don't show in context menu).
		 */
		contextMenuGroupId?: string;
		/**
		 * Control the order in the context menu group.
		 */
		contextMenuOrder?: number;
		/**
		 * Method that will be executed when the action is triggered.
		 * @param editor The editor instance is passed in as a convinience
		 */
		run(editor: ICodeEditor): void | Promise<void>;
	}

	/**
	 * The options to create an editor.
	 */
	export interface IEditorConstructionOptions extends IEditorOptions {
		/**
		 * The initial model associated with this code editor.
		 */
		model?: ITextModel | null;
		/**
		 * The initial value of the auto created model in the editor.
		 * To not create automatically a model, use `model: null`.
		 */
		value?: string;
		/**
		 * The initial language of the auto created model in the editor.
		 * To not create automatically a model, use `model: null`.
		 */
		language?: string;
		/**
		 * Initial theme to be used for rendering.
		 * The current out-of-the-box available themes are: 'vs' (default), 'vs-dark', 'hc-black'.
		 * You can create custom themes via `monaco.editor.defineTheme`.
		 * To switch a theme, use `monaco.editor.setTheme`
		 */
		theme?: string;
		/**
		 * An URL to open when Ctrl+H (Windows and Linux) or Cmd+H (OSX) is pressed in
		 * the accessibility help dialog in the editor.
		 *
		 * Defaults to "https://go.microsoft.com/fwlink/?linkid=852450"
		 */
		accessibilityHelpUrl?: string;
	}

	/**
	 * The options to create a diff editor.
	 */
	export interface IDiffEditorConstructionOptions extends IDiffEditorOptions {
		/**
		 * Initial theme to be used for rendering.
		 * The current out-of-the-box available themes are: 'vs' (default), 'vs-dark', 'hc-black'.
		 * You can create custom themes via `monaco.editor.defineTheme`.
		 * To switch a theme, use `monaco.editor.setTheme`
		 */
		theme?: string;
	}

	export interface IStandaloneCodeEditor extends ICodeEditor {
		addCommand(keybinding: number, handler: ICommandHandler, context: string): string | null;
		createContextKey<T>(key: string, defaultValue: T): IContextKey<T>;
		addAction(descriptor: IActionDescriptor): IDisposable;
	}

	export interface IStandaloneDiffEditor extends IDiffEditor {
		addCommand(keybinding: number, handler: ICommandHandler, context: string): string | null;
		createContextKey<T>(key: string, defaultValue: T): IContextKey<T>;
		addAction(descriptor: IActionDescriptor): IDisposable;
		getOriginalEditor(): IStandaloneCodeEditor;
		getModifiedEditor(): IStandaloneCodeEditor;
	}
=======
>>>>>>> Stashed changes
	export interface ICommandHandler {
		(...args: any[]): void;
	}

	export interface IContextKey<T> {
		set(value: T): void;
		reset(): void;
		get(): T | undefined;
<<<<<<< Updated upstream
	}

	export interface IEditorOverrideServices {
		[index: string]: any;
=======
>>>>>>> Stashed changes
	}

	export interface IMarker {
		owner: string;
		resource: Uri;
		severity: MarkerSeverity;
		code?: string;
		message: string;
		source?: string;
		startLineNumber: number;
		startColumn: number;
		endLineNumber: number;
		endColumn: number;
		relatedInformation?: IRelatedInformation[];
		tags?: MarkerTag[];
	}

	/**
	 * A structure defining a problem/warning/etc.
	 */
	export interface IMarkerData {
		code?: string;
		severity: MarkerSeverity;
		message: string;
		source?: string;
		startLineNumber: number;
		startColumn: number;
		endLineNumber: number;
		endColumn: number;
		relatedInformation?: IRelatedInformation[];
		tags?: MarkerTag[];
<<<<<<< Updated upstream
	}

	/**
	 *
	 */
	export interface IRelatedInformation {
		resource: Uri;
		message: string;
		startLineNumber: number;
		startColumn: number;
		endLineNumber: number;
		endColumn: number;
	}

	export interface IColorizerOptions {
		tabSize?: number;
	}

	export interface IColorizerElementOptions extends IColorizerOptions {
		theme?: string;
		mimeType?: string;
=======
>>>>>>> Stashed changes
	}

	export enum ScrollbarVisibility {
		Auto = 1,
		Hidden = 2,
		Visible = 3
<<<<<<< Updated upstream
	}

	export interface ThemeColor {
		id: string;
	}

	/**
	 * Vertical Lane in the overview ruler of the editor.
	 */
	export enum OverviewRulerLane {
		Left = 1,
		Center = 2,
		Right = 4,
		Full = 7
=======
>>>>>>> Stashed changes
	}

	/**
	 * A builder and helper for edit operations for a command.
	 */
<<<<<<< Updated upstream
	export interface IModelDecorationOverviewRulerOptions {
		/**
		 * CSS color to render in the overview ruler.
		 * e.g.: rgba(100, 100, 100, 0.5) or a color from the color registry
		 */
		color: string | ThemeColor | undefined;
		/**
		 * CSS color to render in the overview ruler.
		 * e.g.: rgba(100, 100, 100, 0.5) or a color from the color registry
		 */
		darkColor?: string | ThemeColor;
=======
	export interface IEditOperationBuilder {
		/**
		 * Add a new edit operation (a replace operation).
		 * @param range The range to replace (delete). May be empty to represent a simple insert.
		 * @param text The text to replace with. May be null to represent a simple delete.
		 */
		addEditOperation(range: Range, text: string | null): void;
		/**
		 * Add a new edit operation (a replace operation).
		 * The inverse edits will be accessible in `ICursorStateComputerData.getInverseEditOperations()`
		 * @param range The range to replace (delete). May be empty to represent a simple insert.
		 * @param text The text to replace with. May be null to represent a simple delete.
		 */
		addTrackedEditOperation(range: Range, text: string | null): void;
>>>>>>> Stashed changes
		/**
		 * Track `selection` when applying edit operations.
		 * A best effort will be made to not grow/expand the selection.
		 * An empty selection will clamp to a nearby character.
		 * @param selection The selection to track.
		 * @param trackPreviousOnEmpty If set, and the selection is empty, indicates whether the selection
		 *           should clamp to the previous or the next character.
		 * @return A unique identifer.
		 */
		trackSelection(selection: Selection, trackPreviousOnEmpty?: boolean): string;
	}

	/**
	 * A helper for computing cursor state after a command.
	 */
<<<<<<< Updated upstream
	export interface IModelDecorationOptions {
		/**
		 * Customize the growing behavior of the decoration when typing at the edges of the decoration.
		 * Defaults to TrackedRangeStickiness.AlwaysGrowsWhenTypingAtEdges
		 */
		stickiness?: TrackedRangeStickiness;
		/**
		 * CSS class name describing the decoration.
		 */
		className?: string | null;
		/**
		 * Message to be rendered when hovering over the glyph margin decoration.
		 */
		glyphMarginHoverMessage?: IMarkdownString | IMarkdownString[] | null;
		/**
		 * Array of MarkdownString to render as the decoration message.
		 */
		hoverMessage?: IMarkdownString | IMarkdownString[] | null;
		/**
		 * Should the decoration expand to encompass a whole line.
		 */
		isWholeLine?: boolean;
		/**
		 * Specifies the stack order of a decoration.
		 * A decoration with greater stack order is always in front of a decoration with a lower stack order.
		 */
		zIndex?: number;
		/**
		 * If set, render this decoration in the overview ruler.
		 */
		overviewRuler?: IModelDecorationOverviewRulerOptions | null;
		/**
		 * If set, the decoration will be rendered in the glyph margin with this CSS class name.
		 */
		glyphMarginClassName?: string | null;
		/**
		 * If set, the decoration will be rendered in the lines decorations with this CSS class name.
		 */
		linesDecorationsClassName?: string | null;
		/**
		 * If set, the decoration will be rendered in the margin (covering its full width) with this CSS class name.
		 */
		marginClassName?: string | null;
		/**
		 * If set, the decoration will be rendered inline with the text with this CSS class name.
		 * Please use this only for CSS rules that must impact the text. For example, use `className`
		 * to have a background color decoration.
		 */
		inlineClassName?: string | null;
		/**
		 * If there is an `inlineClassName` which affects letter spacing.
		 */
		inlineClassNameAffectsLetterSpacing?: boolean;
=======
	export interface ICursorStateComputerData {
>>>>>>> Stashed changes
		/**
		 * Get the inverse edit operations of the added edit operations.
		 */
<<<<<<< Updated upstream
		beforeContentClassName?: string | null;
=======
		getInverseEditOperations(): IIdentifiedSingleEditOperation[];
>>>>>>> Stashed changes
		/**
		 * Get a previously tracked selection.
		 * @param id The unique identifier returned by `trackSelection`.
		 * @return The selection.
		 */
<<<<<<< Updated upstream
		afterContentClassName?: string | null;
=======
		getTrackedSelection(id: string): Selection;
>>>>>>> Stashed changes
	}

	/**
	 * A command that modifies text / cursor state on a model.
	 */
	export interface ICommand {
		/**
		 * Get the edit operations needed to execute this command.
		 * @param model The model the command will execute on.
		 * @param builder A helper to collect the needed edit operations and to track selections.
		 */
		getEditOperations(model: ITextModel, builder: IEditOperationBuilder): void;
		/**
		 * Compute the cursor state after the edit operations were applied.
		 * @param model The model the commad has executed on.
		 * @param helper A helper to get inverse edit operations and to get previously tracked selections.
		 * @return The cursor state after the command executed.
		 */
		computeCursorState(model: ITextModel, helper: ICursorStateComputerData): Selection;
	}

	/**
	 * A model for the diff editor.
	 */
	export interface IDiffEditorModel {
		/**
		 * Original model.
		 */
<<<<<<< Updated upstream
		readonly options: IModelDecorationOptions;
=======
		original: ITextModel;
		/**
		 * Modified model.
		 */
		modified: ITextModel;
>>>>>>> Stashed changes
	}

	/**
	 * An event describing that an editor has had its model reset (i.e. `editor.setModel()`).
	 */
	export interface IModelChangedEvent {
		/**
		 * The `uri` of the previous model or null.
		 */
		readonly oldModelUrl: Uri | null;
		/**
		 * The `uri` of the new model or null.
		 */
		readonly newModelUrl: Uri | null;
	}

<<<<<<< Updated upstream
	/**
	 * End of line character preference.
	 */
	export enum EndOfLinePreference {
		/**
		 * Use the end of line character identified in the text buffer.
		 */
		TextDefined = 0,
		/**
		 * Use line feed (\n) as the end of line character.
		 */
		LF = 1,
		/**
		 * Use carriage return and line feed (\r\n) as the end of line character.
		 */
		CRLF = 2
=======
	export interface IDimension {
		width: number;
		height: number;
>>>>>>> Stashed changes
	}

	/**
	 * A change
	 */
<<<<<<< Updated upstream
	export enum DefaultEndOfLine {
		/**
		 * Use line feed (\n) as the end of line character.
		 */
		LF = 1,
		/**
		 * Use carriage return and line feed (\r\n) as the end of line character.
		 */
		CRLF = 2
=======
	export interface IChange {
		readonly originalStartLineNumber: number;
		readonly originalEndLineNumber: number;
		readonly modifiedStartLineNumber: number;
		readonly modifiedEndLineNumber: number;
>>>>>>> Stashed changes
	}

	/**
	 * A character level change.
	 */
<<<<<<< Updated upstream
	export enum EndOfLineSequence {
		/**
		 * Use line feed (\n) as the end of line character.
		 */
		LF = 0,
		/**
		 * Use carriage return and line feed (\r\n) as the end of line character.
		 */
		CRLF = 1
=======
	export interface ICharChange extends IChange {
		readonly originalStartColumn: number;
		readonly originalEndColumn: number;
		readonly modifiedStartColumn: number;
		readonly modifiedEndColumn: number;
>>>>>>> Stashed changes
	}

	/**
	 * A line change
	 */
	export interface ILineChange extends IChange {
		readonly charChanges: ICharChange[] | undefined;
	}

	export interface INewScrollPosition {
		scrollLeft?: number;
		scrollTop?: number;
	}

	export interface IEditorAction {
		readonly id: string;
		readonly label: string;
		readonly alias: string;
		isSupported(): boolean;
		run(): Promise<void>;
	}

	export type IEditorModel = ITextModel | IDiffEditorModel;

	/**
<<<<<<< Updated upstream
	 * A single edit operation, that acts as a simple replace.
	 * i.e. Replace text at `range` with `text` in model.
=======
	 * A (serializable) state of the cursors.
	 */
	export interface ICursorState {
		inSelectionMode: boolean;
		selectionStart: IPosition;
		position: IPosition;
	}

	/**
	 * A (serializable) state of the view.
	 */
	export interface IViewState {
		/** written by previous versions */
		scrollTop?: number;
		/** written by previous versions */
		scrollTopWithoutViewZones?: number;
		scrollLeft: number;
		firstPosition: IPosition;
		firstPositionDeltaTop: number;
	}

	/**
	 * A (serializable) state of the code editor.
	 */
	export interface ICodeEditorViewState {
		cursorState: ICursorState[];
		viewState: IViewState;
		contributionsState: {
			[id: string]: any;
		};
	}

	/**
	 * (Serializable) View state for the diff editor.
>>>>>>> Stashed changes
	 */
	export interface IDiffEditorViewState {
		original: ICodeEditorViewState;
		modified: ICodeEditorViewState;
	}

	/**
	 * An editor view state.
	 */
<<<<<<< Updated upstream
	export interface IIdentifiedSingleEditOperation {
		/**
		 * The range to replace. This can be empty to emulate a simple insert.
=======
	export type IEditorViewState = ICodeEditorViewState | IDiffEditorViewState;

	export const enum ScrollType {
		Smooth = 0,
		Immediate = 1
	}

	/**
	 * An editor.
	 */
	export interface IEditor {
		/**
		 * An event emitted when the editor has been disposed.
		 * @event
>>>>>>> Stashed changes
		 */
		onDidDispose(listener: () => void): IDisposable;
		/**
		 * Dispose the editor.
		 */
<<<<<<< Updated upstream
		text: string | null;
=======
		dispose(): void;
>>>>>>> Stashed changes
		/**
		 * Get a unique id for this editor instance.
		 */
<<<<<<< Updated upstream
		forceMoveMarkers?: boolean;
	}

	/**
	 * A callback that can compute the cursor state after applying a series of edit operations.
	 */
	export interface ICursorStateComputer {
=======
		getId(): string;
		/**
		 * Get the editor type. Please see `EditorType`.
		 * This is to avoid an instanceof check
		 */
		getEditorType(): string;
>>>>>>> Stashed changes
		/**
		 * Update the editor's options after the editor has been created.
		 */
<<<<<<< Updated upstream
		(inverseEditOperations: IIdentifiedSingleEditOperation[]): Selection[] | null;
	}

	export class TextModelResolvedOptions {
		_textModelResolvedOptionsBrand: void;
		readonly tabSize: number;
		readonly insertSpaces: boolean;
		readonly defaultEOL: DefaultEndOfLine;
		readonly trimAutoWhitespace: boolean;
	}

	export interface ITextModelUpdateOptions {
		tabSize?: number;
		insertSpaces?: boolean;
		trimAutoWhitespace?: boolean;
	}

	export class FindMatch {
		_findMatchBrand: void;
		readonly range: Range;
		readonly matches: string[] | null;
	}

	/**
	 * Describes the behavior of decorations when typing/editing near their edges.
	 * Note: Please do not edit the values, as they very carefully match `DecorationRangeBehavior`
	 */
	export enum TrackedRangeStickiness {
		AlwaysGrowsWhenTypingAtEdges = 0,
		NeverGrowsWhenTypingAtEdges = 1,
		GrowsOnlyWhenTypingBefore = 2,
		GrowsOnlyWhenTypingAfter = 3
	}

	/**
	 * A model.
	 */
	export interface ITextModel {
		/**
		 * Gets the resource associated with this editor model.
		 */
		readonly uri: Uri;
		/**
		 * A unique identifier associated with this model.
		 */
		readonly id: string;
		/**
		 * Get the resolved options for this model.
=======
		updateOptions(newOptions: IEditorOptions): void;
		/**
		 * Instructs the editor to remeasure its container. This method should
		 * be called when the container of the editor gets resized.
>>>>>>> Stashed changes
		 */
		layout(dimension?: IDimension): void;
		/**
		 * Brings browser focus to the editor text
		 */
		focus(): void;
		/**
		 * Returns true if the text inside this editor is focused (i.e. cursor is blinking).
		 */
		hasTextFocus(): boolean;
		/**
		 * Returns all actions associated with this editor.
		 */
		getSupportedActions(): IEditorAction[];
		/**
		 * Saves current view state of the editor in a serializable object.
		 */
		saveViewState(): IEditorViewState | null;
		/**
		 * Restores the view state of the editor from a serializable object generated by `saveViewState`.
		 */
		restoreViewState(state: IEditorViewState): void;
		/**
		 * Given a position, returns a column number that takes tab-widths into account.
		 */
		getVisibleColumnFromPosition(position: IPosition): number;
		/**
		 * Returns the primary position of the cursor.
		 */
		getPosition(): Position | null;
		/**
		 * Set the primary position of the cursor. This will remove any secondary cursors.
		 * @param position New primary cursor's position
		 */
		setPosition(position: IPosition): void;
		/**
		 * Scroll vertically as necessary and reveal a line.
		 */
		revealLine(lineNumber: number, scrollType?: ScrollType): void;
		/**
<<<<<<< Updated upstream
		 * Get the text length for a certain line.
		 */
		getLineLength(lineNumber: number): number;
		/**
		 * Get the text for all lines.
=======
		 * Scroll vertically as necessary and reveal a line centered vertically.
>>>>>>> Stashed changes
		 */
		revealLineInCenter(lineNumber: number, scrollType?: ScrollType): void;
		/**
		 * Scroll vertically as necessary and reveal a line centered vertically only if it lies outside the viewport.
		 */
		revealLineInCenterIfOutsideViewport(lineNumber: number, scrollType?: ScrollType): void;
		/**
<<<<<<< Updated upstream
		 * Get the minimum legal column for line at `lineNumber`
=======
		 * Scroll vertically or horizontally as necessary and reveal a position.
		 */
		revealPosition(position: IPosition, scrollType?: ScrollType): void;
		/**
		 * Scroll vertically or horizontally as necessary and reveal a position centered vertically.
>>>>>>> Stashed changes
		 */
		revealPositionInCenter(position: IPosition, scrollType?: ScrollType): void;
		/**
		 * Scroll vertically or horizontally as necessary and reveal a position centered vertically only if it lies outside the viewport.
		 */
		revealPositionInCenterIfOutsideViewport(position: IPosition, scrollType?: ScrollType): void;
		/**
		 * Returns the primary selection of the editor.
		 */
		getSelection(): Selection | null;
		/**
		 * Returns all the selections of the editor.
		 */
		getSelections(): Selection[] | null;
		/**
		 * Set the primary selection of the editor. This will remove any secondary cursors.
		 * @param selection The new selection
		 */
		setSelection(selection: IRange): void;
		/**
		 * Set the primary selection of the editor. This will remove any secondary cursors.
		 * @param selection The new selection
		 */
		setSelection(selection: Range): void;
		/**
		 * Set the primary selection of the editor. This will remove any secondary cursors.
		 * @param selection The new selection
		 */
		setSelection(selection: ISelection): void;
		/**
		 * Set the primary selection of the editor. This will remove any secondary cursors.
		 * @param selection The new selection
		 */
		setSelection(selection: Selection): void;
		/**
		 * Set the selections for all the cursors of the editor.
		 * Cursors will be removed or added, as necessary.
		 */
		setSelections(selections: ISelection[]): void;
		/**
		 * Scroll vertically as necessary and reveal lines.
		 */
		revealLines(startLineNumber: number, endLineNumber: number, scrollType?: ScrollType): void;
		/**
<<<<<<< Updated upstream
		 * Returns if the model was disposed or not.
=======
		 * Scroll vertically as necessary and reveal lines centered vertically.
>>>>>>> Stashed changes
		 */
		revealLinesInCenter(lineNumber: number, endLineNumber: number, scrollType?: ScrollType): void;
		/**
<<<<<<< Updated upstream
		 * Search the model.
		 * @param searchString The string used to search. If it is a regular expression, set `isRegex` to true.
		 * @param searchOnlyEditableRange Limit the searching to only search inside the editable range of the model.
		 * @param isRegex Used to indicate that `searchString` is a regular expression.
		 * @param matchCase Force the matching to match lower/upper case exactly.
		 * @param wordSeparators Force the matching to match entire words only. Pass null otherwise.
		 * @param captureMatches The result will contain the captured groups.
		 * @param limitResultCount Limit the number of results
		 * @return The ranges where the matches are. It is empty if not matches have been found.
		 */
		findMatches(searchString: string, searchOnlyEditableRange: boolean, isRegex: boolean, matchCase: boolean, wordSeparators: string | null, captureMatches: boolean, limitResultCount?: number): FindMatch[];
		/**
		 * Search the model.
		 * @param searchString The string used to search. If it is a regular expression, set `isRegex` to true.
		 * @param searchScope Limit the searching to only search inside this range.
		 * @param isRegex Used to indicate that `searchString` is a regular expression.
		 * @param matchCase Force the matching to match lower/upper case exactly.
		 * @param wordSeparators Force the matching to match entire words only. Pass null otherwise.
		 * @param captureMatches The result will contain the captured groups.
		 * @param limitResultCount Limit the number of results
		 * @return The ranges where the matches are. It is empty if no matches have been found.
		 */
		findMatches(searchString: string, searchScope: IRange, isRegex: boolean, matchCase: boolean, wordSeparators: string | null, captureMatches: boolean, limitResultCount?: number): FindMatch[];
		/**
		 * Search the model for the next match. Loops to the beginning of the model if needed.
		 * @param searchString The string used to search. If it is a regular expression, set `isRegex` to true.
		 * @param searchStart Start the searching at the specified position.
		 * @param isRegex Used to indicate that `searchString` is a regular expression.
		 * @param matchCase Force the matching to match lower/upper case exactly.
		 * @param wordSeparators Force the matching to match entire words only. Pass null otherwise.
		 * @param captureMatches The result will contain the captured groups.
		 * @return The range where the next match is. It is null if no next match has been found.
		 */
		findNextMatch(searchString: string, searchStart: IPosition, isRegex: boolean, matchCase: boolean, wordSeparators: string | null, captureMatches: boolean): FindMatch | null;
		/**
		 * Search the model for the previous match. Loops to the end of the model if needed.
		 * @param searchString The string used to search. If it is a regular expression, set `isRegex` to true.
		 * @param searchStart Start the searching at the specified position.
		 * @param isRegex Used to indicate that `searchString` is a regular expression.
		 * @param matchCase Force the matching to match lower/upper case exactly.
		 * @param wordSeparators Force the matching to match entire words only. Pass null otherwise.
		 * @param captureMatches The result will contain the captured groups.
		 * @return The range where the previous match is. It is null if no previous match has been found.
		 */
		findPreviousMatch(searchString: string, searchStart: IPosition, isRegex: boolean, matchCase: boolean, wordSeparators: string | null, captureMatches: boolean): FindMatch | null;
=======
		 * Scroll vertically as necessary and reveal lines centered vertically only if it lies outside the viewport.
		 */
		revealLinesInCenterIfOutsideViewport(lineNumber: number, endLineNumber: number, scrollType?: ScrollType): void;
		/**
		 * Scroll vertically or horizontally as necessary and reveal a range.
		 */
		revealRange(range: IRange, scrollType?: ScrollType): void;
		/**
		 * Scroll vertically or horizontally as necessary and reveal a range centered vertically.
		 */
		revealRangeInCenter(range: IRange, scrollType?: ScrollType): void;
		/**
		 * Scroll vertically or horizontally as necessary and reveal a range at the top of the viewport.
		 */
		revealRangeAtTop(range: IRange, scrollType?: ScrollType): void;
		/**
		 * Scroll vertically or horizontally as necessary and reveal a range centered vertically only if it lies outside the viewport.
		 */
		revealRangeInCenterIfOutsideViewport(range: IRange, scrollType?: ScrollType): void;
>>>>>>> Stashed changes
		/**
		 * Directly trigger a handler or an editor action.
		 * @param source The source of the call.
		 * @param handlerId The id of the handler or the id of a contribution.
		 * @param payload Extra data to be sent to the handler.
		 */
		trigger(source: string, handlerId: string, payload: any): void;
		/**
<<<<<<< Updated upstream
		 * Get the word under or besides `position`.
		 * @param position The position to look for a word.
		 * @return The word under or besides `position`. Might be null.
		 */
		getWordAtPosition(position: IPosition): IWordAtPosition | null;
		/**
		 * Get the word under or besides `position` trimmed to `position`.column
		 * @param position The position to look for a word.
		 * @return The word under or besides `position`. Will never be null.
		 */
		getWordUntilPosition(position: IPosition): IWordAtPosition;
		/**
		 * Perform a minimum ammount of operations, in order to transform the decorations
		 * identified by `oldDecorations` to the decorations described by `newDecorations`
		 * and returns the new identifiers associated with the resulting decorations.
		 *
		 * @param oldDecorations Array containing previous decorations identifiers.
		 * @param newDecorations Array describing what decorations should result after the call.
		 * @param ownerId Identifies the editor id in which these decorations should appear. If no `ownerId` is provided, the decorations will appear in all editors that attach this model.
		 * @return An array containing the new decorations identifiers.
		 */
		deltaDecorations(oldDecorations: string[], newDecorations: IModelDeltaDecoration[], ownerId?: number): string[];
=======
		 * Gets the current model attached to this editor.
		 */
		getModel(): IEditorModel | null;
		/**
		 * Sets the current model attached to this editor.
		 * If the previous model was created by the editor via the value key in the options
		 * literal object, it will be destroyed. Otherwise, if the previous model was set
		 * via setModel, or the model key in the options literal object, the previous model
		 * will not be destroyed.
		 * It is safe to call setModel(null) to simply detach the current model from the editor.
		 */
		setModel(model: IEditorModel | null): void;
	}

	/**
	 * An editor contribution that gets created every time a new editor gets created and gets disposed when the editor gets disposed.
	 */
	export interface IEditorContribution {
		/**
		 * Get a unique identifier for this contribution.
		 */
		getId(): string;
		/**
		 * Dispose this contribution.
		 */
		dispose(): void;
		/**
		 * Store view state.
		 */
		saveViewState?(): any;
		/**
		 * Restore view state.
		 */
		restoreViewState?(state: any): void;
	}

	/**
	 * The type of the `IEditor`.
	 */
	export const EditorType: {
		ICodeEditor: string;
		IDiffEditor: string;
	};

	/**
	 * An event describing that the current mode associated with a model has changed.
	 */
	export interface IModelLanguageChangedEvent {
>>>>>>> Stashed changes
		/**
		 * Previous language
		 */
<<<<<<< Updated upstream
		getDecorationOptions(id: string): IModelDecorationOptions | null;
=======
		readonly oldLanguage: string;
>>>>>>> Stashed changes
		/**
		 * New language
		 */
<<<<<<< Updated upstream
		getDecorationRange(id: string): Range | null;
=======
		readonly newLanguage: string;
	}

	/**
	 * An event describing that the language configuration associated with a model has changed.
	 */
	export interface IModelLanguageConfigurationChangedEvent {
	}

	export interface IModelContentChange {
>>>>>>> Stashed changes
		/**
		 * The range that got replaced.
		 */
		readonly range: IRange;
		/**
		 * The offset of the range that got replaced.
		 */
		readonly rangeOffset: number;
		/**
		 * The length of the range that got replaced.
		 */
		readonly rangeLength: number;
		/**
		 * The new text for the range.
		 */
<<<<<<< Updated upstream
		getAllDecorations(ownerId?: number, filterOutValidation?: boolean): IModelDecoration[];
		/**
		 * Gets all the decorations that should be rendered in the overview ruler as an array.
		 * @param ownerId If set, it will ignore decorations belonging to other owners.
		 * @param filterOutValidation If set, it will ignore decorations specific to validation (i.e. warnings, errors).
		 */
		getOverviewRulerDecorations(ownerId?: number, filterOutValidation?: boolean): IModelDecoration[];
		/**
		 * Normalize a string containing whitespace according to indentation rules (converts to spaces or to tabs).
		 */
		normalizeIndentation(str: string): string;
		/**
		 * Get what is considered to be one indent (e.g. a tab character or 4 spaces, etc.).
		 */
		getOneIndent(): string;
		/**
		 * Change the options of this model.
		 */
		updateOptions(newOpts: ITextModelUpdateOptions): void;
		/**
		 * Detect the indentation options for this model from its content.
		 */
		detectIndentation(defaultInsertSpaces: boolean, defaultTabSize: number): void;
		/**
		 * Push a stack element onto the undo stack. This acts as an undo/redo point.
		 * The idea is to use `pushEditOperations` to edit the model and then to
		 * `pushStackElement` to create an undo/redo stop point.
		 */
		pushStackElement(): void;
		/**
		 * Push edit operations, basically editing the model. This is the preferred way
		 * of editing the model. The edit operations will land on the undo stack.
		 * @param beforeCursorState The cursor state before the edit operaions. This cursor state will be returned when `undo` or `redo` are invoked.
		 * @param editOperations The edit operations.
		 * @param cursorStateComputer A callback that can compute the resulting cursors state after the edit operations have been executed.
		 * @return The cursor state returned by the `cursorStateComputer`.
		 */
		pushEditOperations(beforeCursorState: Selection[], editOperations: IIdentifiedSingleEditOperation[], cursorStateComputer: ICursorStateComputer): Selection[] | null;
		/**
		 * Change the end of line sequence. This is the preferred way of
		 * changing the eol sequence. This will land on the undo stack.
		 */
		pushEOL(eol: EndOfLineSequence): void;
		/**
		 * Edit the model without adding the edits to the undo stack.
		 * This can have dire consequences on the undo stack! See @pushEditOperations for the preferred way.
		 * @param operations The edit operations.
		 * @return The inverse edit operations, that, when applied, will bring the model back to the previous state.
		 */
		applyEdits(operations: IIdentifiedSingleEditOperation[]): IIdentifiedSingleEditOperation[];
		/**
		 * Change the end of line sequence without recording in the undo stack.
		 * This can have dire consequences on the undo stack! See @pushEOL for the preferred way.
		 */
		setEOL(eol: EndOfLineSequence): void;
		/**
		 * An event emitted when the contents of the model have changed.
		 * @event
		 */
		onDidChangeContent(listener: (e: IModelContentChangedEvent) => void): IDisposable;
		/**
		 * An event emitted when decorations of the model have changed.
		 * @event
		 */
		onDidChangeDecorations(listener: (e: IModelDecorationsChangedEvent) => void): IDisposable;
		/**
		 * An event emitted when the model options have changed.
		 * @event
		 */
		onDidChangeOptions(listener: (e: IModelOptionsChangedEvent) => void): IDisposable;
		/**
		 * An event emitted when the language associated with the model has changed.
		 * @event
		 */
		onDidChangeLanguage(listener: (e: IModelLanguageChangedEvent) => void): IDisposable;
		/**
		 * An event emitted when the language configuration associated with the model has changed.
		 * @event
		 */
		onDidChangeLanguageConfiguration(listener: (e: IModelLanguageConfigurationChangedEvent) => void): IDisposable;
		/**
		 * An event emitted right before disposing the model.
		 * @event
		 */
		onWillDispose(listener: () => void): IDisposable;
		/**
		 * Destroy this model. This will unbind the model from the mode
		 * and make all necessary clean-up to release this object to the GC.
		 */
		dispose(): void;
	}

	/**
	 * A builder and helper for edit operations for a command.
	 */
	export interface IEditOperationBuilder {
		/**
		 * Add a new edit operation (a replace operation).
		 * @param range The range to replace (delete). May be empty to represent a simple insert.
		 * @param text The text to replace with. May be null to represent a simple delete.
		 */
		addEditOperation(range: Range, text: string | null): void;
		/**
		 * Add a new edit operation (a replace operation).
		 * The inverse edits will be accessible in `ICursorStateComputerData.getInverseEditOperations()`
		 * @param range The range to replace (delete). May be empty to represent a simple insert.
		 * @param text The text to replace with. May be null to represent a simple delete.
		 */
		addTrackedEditOperation(range: Range, text: string | null): void;
		/**
		 * Track `selection` when applying edit operations.
		 * A best effort will be made to not grow/expand the selection.
		 * An empty selection will clamp to a nearby character.
		 * @param selection The selection to track.
		 * @param trackPreviousOnEmpty If set, and the selection is empty, indicates whether the selection
		 *           should clamp to the previous or the next character.
		 * @return A unique identifer.
		 */
		trackSelection(selection: Selection, trackPreviousOnEmpty?: boolean): string;
	}

	/**
	 * A helper for computing cursor state after a command.
	 */
	export interface ICursorStateComputerData {
		/**
		 * Get the inverse edit operations of the added edit operations.
		 */
		getInverseEditOperations(): IIdentifiedSingleEditOperation[];
		/**
		 * Get a previously tracked selection.
		 * @param id The unique identifier returned by `trackSelection`.
		 * @return The selection.
		 */
		getTrackedSelection(id: string): Selection;
	}

	/**
	 * A command that modifies text / cursor state on a model.
	 */
	export interface ICommand {
		/**
		 * Get the edit operations needed to execute this command.
		 * @param model The model the command will execute on.
		 * @param builder A helper to collect the needed edit operations and to track selections.
		 */
		getEditOperations(model: ITextModel, builder: IEditOperationBuilder): void;
		/**
		 * Compute the cursor state after the edit operations were applied.
		 * @param model The model the commad has executed on.
		 * @param helper A helper to get inverse edit operations and to get previously tracked selections.
		 * @return The cursor state after the command executed.
		 */
		computeCursorState(model: ITextModel, helper: ICursorStateComputerData): Selection;
	}

	/**
	 * A model for the diff editor.
	 */
	export interface IDiffEditorModel {
		/**
		 * Original model.
		 */
		original: ITextModel;
		/**
		 * Modified model.
		 */
		modified: ITextModel;
	}

	/**
	 * An event describing that an editor has had its model reset (i.e. `editor.setModel()`).
	 */
	export interface IModelChangedEvent {
		/**
		 * The `uri` of the previous model or null.
		 */
		readonly oldModelUrl: Uri | null;
		/**
		 * The `uri` of the new model or null.
		 */
		readonly newModelUrl: Uri | null;
	}

	export interface IDimension {
		width: number;
		height: number;
	}

	/**
	 * A change
	 */
	export interface IChange {
		readonly originalStartLineNumber: number;
		readonly originalEndLineNumber: number;
		readonly modifiedStartLineNumber: number;
		readonly modifiedEndLineNumber: number;
	}

	/**
	 * A character level change.
	 */
	export interface ICharChange extends IChange {
		readonly originalStartColumn: number;
		readonly originalEndColumn: number;
		readonly modifiedStartColumn: number;
		readonly modifiedEndColumn: number;
	}

	/**
	 * A line change
	 */
	export interface ILineChange extends IChange {
		readonly charChanges: ICharChange[] | undefined;
	}

	export interface INewScrollPosition {
		scrollLeft?: number;
		scrollTop?: number;
	}

	export interface IEditorAction {
		readonly id: string;
		readonly label: string;
		readonly alias: string;
		isSupported(): boolean;
		run(): Promise<void>;
	}

	export type IEditorModel = ITextModel | IDiffEditorModel;

	/**
	 * A (serializable) state of the cursors.
	 */
	export interface ICursorState {
		inSelectionMode: boolean;
		selectionStart: IPosition;
		position: IPosition;
	}

	/**
	 * A (serializable) state of the view.
	 */
	export interface IViewState {
		/** written by previous versions */
		scrollTop?: number;
		/** written by previous versions */
		scrollTopWithoutViewZones?: number;
		scrollLeft: number;
		firstPosition: IPosition;
		firstPositionDeltaTop: number;
	}

	/**
	 * A (serializable) state of the code editor.
	 */
	export interface ICodeEditorViewState {
		cursorState: ICursorState[];
		viewState: IViewState;
		contributionsState: {
			[id: string]: any;
		};
	}

	/**
	 * (Serializable) View state for the diff editor.
	 */
	export interface IDiffEditorViewState {
		original: ICodeEditorViewState;
		modified: ICodeEditorViewState;
	}

	/**
	 * An editor view state.
	 */
	export type IEditorViewState = ICodeEditorViewState | IDiffEditorViewState;

	export const enum ScrollType {
		Smooth = 0,
		Immediate = 1
	}

	/**
	 * An editor.
	 */
	export interface IEditor {
		/**
		 * An event emitted when the editor has been disposed.
		 * @event
		 */
		onDidDispose(listener: () => void): IDisposable;
		/**
		 * Dispose the editor.
		 */
		dispose(): void;
		/**
		 * Get a unique id for this editor instance.
		 */
		getId(): string;
		/**
		 * Get the editor type. Please see `EditorType`.
		 * This is to avoid an instanceof check
		 */
		getEditorType(): string;
		/**
		 * Update the editor's options after the editor has been created.
		 */
		updateOptions(newOptions: IEditorOptions): void;
		/**
		 * Instructs the editor to remeasure its container. This method should
		 * be called when the container of the editor gets resized.
		 */
		layout(dimension?: IDimension): void;
		/**
		 * Brings browser focus to the editor text
		 */
		focus(): void;
		/**
		 * Returns true if the text inside this editor is focused (i.e. cursor is blinking).
		 */
		hasTextFocus(): boolean;
		/**
		 * Returns all actions associated with this editor.
		 */
		getSupportedActions(): IEditorAction[];
		/**
		 * Saves current view state of the editor in a serializable object.
		 */
		saveViewState(): IEditorViewState | null;
		/**
		 * Restores the view state of the editor from a serializable object generated by `saveViewState`.
		 */
		restoreViewState(state: IEditorViewState): void;
		/**
		 * Given a position, returns a column number that takes tab-widths into account.
		 */
		getVisibleColumnFromPosition(position: IPosition): number;
		/**
		 * Returns the primary position of the cursor.
		 */
		getPosition(): Position | null;
		/**
		 * Set the primary position of the cursor. This will remove any secondary cursors.
		 * @param position New primary cursor's position
		 */
		setPosition(position: IPosition): void;
		/**
		 * Scroll vertically as necessary and reveal a line.
		 */
		revealLine(lineNumber: number, scrollType?: ScrollType): void;
		/**
		 * Scroll vertically as necessary and reveal a line centered vertically.
		 */
		revealLineInCenter(lineNumber: number, scrollType?: ScrollType): void;
		/**
		 * Scroll vertically as necessary and reveal a line centered vertically only if it lies outside the viewport.
		 */
		revealLineInCenterIfOutsideViewport(lineNumber: number, scrollType?: ScrollType): void;
		/**
		 * Scroll vertically or horizontally as necessary and reveal a position.
		 */
		revealPosition(position: IPosition, scrollType?: ScrollType): void;
		/**
		 * Scroll vertically or horizontally as necessary and reveal a position centered vertically.
		 */
		revealPositionInCenter(position: IPosition, scrollType?: ScrollType): void;
		/**
		 * Scroll vertically or horizontally as necessary and reveal a position centered vertically only if it lies outside the viewport.
		 */
		revealPositionInCenterIfOutsideViewport(position: IPosition, scrollType?: ScrollType): void;
		/**
		 * Returns the primary selection of the editor.
		 */
		getSelection(): Selection | null;
		/**
		 * Returns all the selections of the editor.
		 */
		getSelections(): Selection[] | null;
		/**
		 * Set the primary selection of the editor. This will remove any secondary cursors.
		 * @param selection The new selection
		 */
		setSelection(selection: IRange): void;
		/**
		 * Set the primary selection of the editor. This will remove any secondary cursors.
		 * @param selection The new selection
		 */
		setSelection(selection: Range): void;
		/**
		 * Set the primary selection of the editor. This will remove any secondary cursors.
		 * @param selection The new selection
		 */
		setSelection(selection: ISelection): void;
		/**
		 * Set the primary selection of the editor. This will remove any secondary cursors.
		 * @param selection The new selection
		 */
		setSelection(selection: Selection): void;
		/**
		 * Set the selections for all the cursors of the editor.
		 * Cursors will be removed or added, as necessary.
		 */
		setSelections(selections: ISelection[]): void;
		/**
		 * Scroll vertically as necessary and reveal lines.
		 */
		revealLines(startLineNumber: number, endLineNumber: number, scrollType?: ScrollType): void;
		/**
		 * Scroll vertically as necessary and reveal lines centered vertically.
		 */
		revealLinesInCenter(lineNumber: number, endLineNumber: number, scrollType?: ScrollType): void;
		/**
		 * Scroll vertically as necessary and reveal lines centered vertically only if it lies outside the viewport.
		 */
		revealLinesInCenterIfOutsideViewport(lineNumber: number, endLineNumber: number, scrollType?: ScrollType): void;
		/**
		 * Scroll vertically or horizontally as necessary and reveal a range.
		 */
		revealRange(range: IRange, scrollType?: ScrollType): void;
		/**
		 * Scroll vertically or horizontally as necessary and reveal a range centered vertically.
		 */
		revealRangeInCenter(range: IRange, scrollType?: ScrollType): void;
		/**
		 * Scroll vertically or horizontally as necessary and reveal a range at the top of the viewport.
		 */
		revealRangeAtTop(range: IRange, scrollType?: ScrollType): void;
		/**
		 * Scroll vertically or horizontally as necessary and reveal a range centered vertically only if it lies outside the viewport.
		 */
		revealRangeInCenterIfOutsideViewport(range: IRange, scrollType?: ScrollType): void;
		/**
		 * Directly trigger a handler or an editor action.
		 * @param source The source of the call.
		 * @param handlerId The id of the handler or the id of a contribution.
		 * @param payload Extra data to be sent to the handler.
		 */
		trigger(source: string, handlerId: string, payload: any): void;
		/**
		 * Gets the current model attached to this editor.
		 */
		getModel(): IEditorModel | null;
		/**
		 * Sets the current model attached to this editor.
		 * If the previous model was created by the editor via the value key in the options
		 * literal object, it will be destroyed. Otherwise, if the previous model was set
		 * via setModel, or the model key in the options literal object, the previous model
		 * will not be destroyed.
		 * It is safe to call setModel(null) to simply detach the current model from the editor.
		 */
		setModel(model: IEditorModel | null): void;
	}

	/**
	 * An editor contribution that gets created every time a new editor gets created and gets disposed when the editor gets disposed.
	 */
	export interface IEditorContribution {
		/**
		 * Get a unique identifier for this contribution.
		 */
		getId(): string;
		/**
		 * Dispose this contribution.
		 */
		dispose(): void;
		/**
		 * Store view state.
		 */
		saveViewState?(): any;
		/**
		 * Restore view state.
		 */
		restoreViewState?(state: any): void;
	}

	/**
	 * The type of the `IEditor`.
	 */
	export const EditorType: {
		ICodeEditor: string;
		IDiffEditor: string;
	};

	/**
	 * An event describing that the current mode associated with a model has changed.
	 */
	export interface IModelLanguageChangedEvent {
		/**
		 * Previous language
		 */
		readonly oldLanguage: string;
		/**
		 * New language
		 */
		readonly newLanguage: string;
	}

	/**
	 * An event describing that the language configuration associated with a model has changed.
	 */
	export interface IModelLanguageConfigurationChangedEvent {
	}

	export interface IModelContentChange {
		/**
		 * The range that got replaced.
		 */
		readonly range: IRange;
		/**
		 * The offset of the range that got replaced.
		 */
		readonly rangeOffset: number;
		/**
		 * The length of the range that got replaced.
		 */
		readonly rangeLength: number;
		/**
		 * The new text for the range.
		 */
		readonly text: string;
	}

	/**
	 * An event describing a change in the text of a model.
	 */
	export interface IModelContentChangedEvent {
		readonly changes: IModelContentChange[];
		/**
=======
		readonly text: string;
	}

	/**
	 * An event describing a change in the text of a model.
	 */
	export interface IModelContentChangedEvent {
		readonly changes: IModelContentChange[];
		/**
>>>>>>> Stashed changes
		 * The (new) end-of-line character.
		 */
		readonly eol: string;
		/**
		 * The new version id the model has transitioned to.
		 */
		readonly versionId: number;
		/**
		 * Flag that indicates that this event was generated while undoing.
		 */
		readonly isUndoing: boolean;
		/**
		 * Flag that indicates that this event was generated while redoing.
		 */
		readonly isRedoing: boolean;
		/**
		 * Flag that indicates that all decorations were lost with this edit.
		 * The model has been reset to a new value.
		 */
		readonly isFlush: boolean;
	}

	/**
	 * An event describing that model decorations have changed.
	 */
	export interface IModelDecorationsChangedEvent {
	}

	/**
	 * An event describing that some ranges of lines have been tokenized (their tokens have changed).
	 */
	export interface IModelTokensChangedEvent {
		readonly ranges: {
			/**
			 * The start of the range (inclusive)
			 */
			readonly fromLineNumber: number;
			/**
			 * The end of the range (inclusive)
			 */
			readonly toLineNumber: number;
		}[];
	}

	export interface IModelOptionsChangedEvent {
		readonly tabSize: boolean;
		readonly insertSpaces: boolean;
		readonly trimAutoWhitespace: boolean;
	}

	/**
	 * Describes the reason the cursor has changed its position.
	 */
	export enum CursorChangeReason {
		/**
		 * Unknown or not set.
		 */
		NotSet = 0,
		/**
		 * A `model.setValue()` was called.
		 */
		ContentFlush = 1,
		/**
		 * The `model` has been changed outside of this cursor and the cursor recovers its position from associated markers.
		 */
		RecoverFromMarkers = 2,
		/**
		 * There was an explicit user gesture.
		 */
		Explicit = 3,
		/**
		 * There was a Paste.
		 */
		Paste = 4,
		/**
		 * There was an Undo.
		 */
		Undo = 5,
		/**
		 * There was a Redo.
		 */
		Redo = 6
	}

	/**
	 * An event describing that the cursor position has changed.
	 */
	export interface ICursorPositionChangedEvent {
		/**
		 * Primary cursor's position.
		 */
		readonly position: Position;
		/**
		 * Secondary cursors' position.
		 */
		readonly secondaryPositions: Position[];
		/**
		 * Reason.
		 */
		readonly reason: CursorChangeReason;
		/**
		 * Source of the call that caused the event.
		 */
		readonly source: string;
	}

	/**
	 * An event describing that the cursor selection has changed.
	 */
	export interface ICursorSelectionChangedEvent {
		/**
		 * The primary selection.
		 */
		readonly selection: Selection;
		/**
		 * The secondary selections.
		 */
		readonly secondarySelections: Selection[];
		/**
		 * Source of the call that caused the event.
		 */
		readonly source: string;
		/**
		 * Reason.
		 */
		readonly reason: CursorChangeReason;
	}

	/**
	 * Configuration options for editor scrollbars
	 */
	export interface IEditorScrollbarOptions {
		/**
		 * The size of arrows (if displayed).
		 * Defaults to 11.
		 */
		arrowSize?: number;
		/**
		 * Render vertical scrollbar.
		 * Accepted values: 'auto', 'visible', 'hidden'.
		 * Defaults to 'auto'.
		 */
		vertical?: string;
		/**
		 * Render horizontal scrollbar.
		 * Accepted values: 'auto', 'visible', 'hidden'.
		 * Defaults to 'auto'.
		 */
		horizontal?: string;
		/**
		 * Cast horizontal and vertical shadows when the content is scrolled.
		 * Defaults to true.
		 */
		useShadows?: boolean;
		/**
		 * Render arrows at the top and bottom of the vertical scrollbar.
		 * Defaults to false.
		 */
		verticalHasArrows?: boolean;
		/**
		 * Render arrows at the left and right of the horizontal scrollbar.
		 * Defaults to false.
		 */
		horizontalHasArrows?: boolean;
		/**
		 * Listen to mouse wheel events and react to them by scrolling.
		 * Defaults to true.
		 */
		handleMouseWheel?: boolean;
		/**
		 * Height in pixels for the horizontal scrollbar.
		 * Defaults to 10 (px).
		 */
		horizontalScrollbarSize?: number;
		/**
		 * Width in pixels for the vertical scrollbar.
		 * Defaults to 10 (px).
		 */
		verticalScrollbarSize?: number;
		/**
		 * Width in pixels for the vertical slider.
		 * Defaults to `verticalScrollbarSize`.
		 */
		verticalSliderSize?: number;
		/**
		 * Height in pixels for the horizontal slider.
		 * Defaults to `horizontalScrollbarSize`.
		 */
		horizontalSliderSize?: number;
	}

	/**
	 * Configuration options for editor find widget
	 */
	export interface IEditorFindOptions {
		/**
		 * Controls if we seed search string in the Find Widget with editor selection.
		 */
		seedSearchStringFromSelection?: boolean;
		/**
		 * Controls if Find in Selection flag is turned on when multiple lines of text are selected in the editor.
		 */
		autoFindInSelection: boolean;
	}

	/**
	 * Configuration options for auto closing quotes and brackets
	 */
	export type EditorAutoClosingStrategy = 'always' | 'languageDefined' | 'beforeWhitespace' | 'never';

	/**
	 * Configuration options for auto wrapping quotes and brackets
	 */
	export type EditorAutoSurroundStrategy = 'languageDefined' | 'quotes' | 'brackets' | 'never';

	/**
	 * Configuration options for editor minimap
	 */
	export interface IEditorMinimapOptions {
		/**
		 * Enable the rendering of the minimap.
		 * Defaults to true.
		 */
		enabled?: boolean;
		/**
		 * Control the side of the minimap in editor.
		 * Defaults to 'right'.
		 */
		side?: 'right' | 'left';
		/**
		 * Control the rendering of the minimap slider.
		 * Defaults to 'mouseover'.
		 */
		showSlider?: 'always' | 'mouseover';
		/**
		 * Render the actual text on a line (as opposed to color blocks).
		 * Defaults to true.
		 */
		renderCharacters?: boolean;
		/**
		 * Limit the width of the minimap to render at most a certain number of columns.
		 * Defaults to 120.
		 */
		maxColumn?: number;
	}

	/**
	 * Configuration options for editor minimap
	 */
	export interface IEditorLightbulbOptions {
		/**
		 * Enable the lightbulb code action.
		 * Defaults to true.
		 */
		enabled?: boolean;
	}

	/**
	 * Configuration options for editor hover
	 */
	export interface IEditorHoverOptions {
		/**
		 * Enable the hover.
		 * Defaults to true.
		 */
		enabled?: boolean;
		/**
		 * Delay for showing the hover.
		 * Defaults to 300.
		 */
		delay?: number;
		/**
		 * Is the hover sticky such that it can be clicked and its contents selected?
		 * Defaults to true.
		 */
		sticky?: boolean;
	}

	/**
	 * Configuration options for parameter hints
	 */
	export interface IEditorParameterHintOptions {
		/**
		 * Enable parameter hints.
		 * Defaults to true.
		 */
		enabled?: boolean;
		/**
		 * Enable cycling of parameter hints.
		 * Defaults to false.
		 */
		cycle?: boolean;
	}

	export interface ISuggestOptions {
		/**
		 * Enable graceful matching. Defaults to true.
		 */
		filterGraceful?: boolean;
		/**
		 * Prevent quick suggestions when a snippet is active. Defaults to true.
		 */
		snippetsPreventQuickSuggestions?: boolean;
		/**
		 * Favours words that appear close to the cursor.
		 */
		localityBonus?: boolean;
	}

	/**
	 * Configuration map for codeActionsOnSave
	 */
	export interface ICodeActionsOnSaveOptions {
		[kind: string]: boolean;
	}

	/**
	 * Configuration options for the editor.
	 */
	export interface IEditorOptions {
		/**
		 * The aria label for the editor's textarea (when it is focused).
		 */
		ariaLabel?: string;
		/**
		 * Render vertical lines at the specified columns.
		 * Defaults to empty array.
		 */
		rulers?: number[];
		/**
		 * A string containing the word separators used when doing word navigation.
		 * Defaults to `~!@#$%^&*()-=+[{]}\\|;:\'",.<>/?
		 */
		wordSeparators?: string;
		/**
		 * Enable Linux primary clipboard.
		 * Defaults to true.
		 */
		selectionClipboard?: boolean;
		/**
		 * Control the rendering of line numbers.
		 * If it is a function, it will be invoked when rendering a line number and the return value will be rendered.
		 * Otherwise, if it is a truey, line numbers will be rendered normally (equivalent of using an identity function).
		 * Otherwise, line numbers will not be rendered.
		 * Defaults to true.
		 */
		lineNumbers?: 'on' | 'off' | 'relative' | 'interval' | ((lineNumber: number) => string);
		/**
		 * Should the corresponding line be selected when clicking on the line number?
		 * Defaults to true.
		 */
		selectOnLineNumbers?: boolean;
		/**
		 * Control the width of line numbers, by reserving horizontal space for rendering at least an amount of digits.
		 * Defaults to 5.
		 */
		lineNumbersMinChars?: number;
		/**
		 * Enable the rendering of the glyph margin.
		 * Defaults to true in vscode and to false in monaco-editor.
		 */
		glyphMargin?: boolean;
		/**
		 * The width reserved for line decorations (in px).
		 * Line decorations are placed between line numbers and the editor content.
		 * You can pass in a string in the format floating point followed by "ch". e.g. 1.3ch.
		 * Defaults to 10.
		 */
		lineDecorationsWidth?: number | string;
		/**
		 * When revealing the cursor, a virtual padding (px) is added to the cursor, turning it into a rectangle.
		 * This virtual padding ensures that the cursor gets revealed before hitting the edge of the viewport.
		 * Defaults to 30 (px).
		 */
		revealHorizontalRightPadding?: number;
		/**
		 * Render the editor selection with rounded borders.
		 * Defaults to true.
		 */
		roundedSelection?: boolean;
		/**
		 * Class name to be added to the editor.
		 */
		extraEditorClassName?: string;
		/**
		 * Should the editor be read only.
		 * Defaults to false.
		 */
		readOnly?: boolean;
		/**
		 * Control the behavior and rendering of the scrollbars.
		 */
		scrollbar?: IEditorScrollbarOptions;
		/**
		 * Control the behavior and rendering of the minimap.
		 */
		minimap?: IEditorMinimapOptions;
		/**
		 * Control the behavior of the find widget.
		 */
		find?: IEditorFindOptions;
		/**
		 * Display overflow widgets as `fixed`.
		 * Defaults to `false`.
		 */
		fixedOverflowWidgets?: boolean;
		/**
		 * The number of vertical lanes the overview ruler should render.
		 * Defaults to 2.
		 */
		overviewRulerLanes?: number;
		/**
		 * Controls if a border should be drawn around the overview ruler.
		 * Defaults to `true`.
		 */
		overviewRulerBorder?: boolean;
		/**
		 * Control the cursor animation style, possible values are 'blink', 'smooth', 'phase', 'expand' and 'solid'.
		 * Defaults to 'blink'.
		 */
		cursorBlinking?: string;
		/**
		 * Zoom the font in the editor when using the mouse wheel in combination with holding Ctrl.
		 * Defaults to false.
		 */
		mouseWheelZoom?: boolean;
		/**
		 * Control the cursor style, either 'block' or 'line'.
		 * Defaults to 'line'.
		 */
		cursorStyle?: string;
		/**
		 * Control the width of the cursor when cursorStyle is set to 'line'
		 */
		cursorWidth?: number;
		/**
		 * Enable font ligatures.
		 * Defaults to false.
		 */
		fontLigatures?: boolean;
		/**
		 * Disable the use of `will-change` for the editor margin and lines layers.
		 * The usage of `will-change` acts as a hint for browsers to create an extra layer.
		 * Defaults to false.
		 */
		disableLayerHinting?: boolean;
		/**
		 * Disable the optimizations for monospace fonts.
		 * Defaults to false.
		 */
		disableMonospaceOptimizations?: boolean;
		/**
		 * Should the cursor be hidden in the overview ruler.
		 * Defaults to false.
		 */
		hideCursorInOverviewRuler?: boolean;
		/**
		 * Enable that scrolling can go one screen size after the last line.
		 * Defaults to true.
		 */
		scrollBeyondLastLine?: boolean;
		/**
		 * Enable that scrolling can go beyond the last column by a number of columns.
		 * Defaults to 5.
		 */
		scrollBeyondLastColumn?: number;
		/**
		 * Enable that the editor animates scrolling to a position.
		 * Defaults to false.
		 */
		smoothScrolling?: boolean;
		/**
		 * Enable that the editor will install an interval to check if its container dom node size has changed.
		 * Enabling this might have a severe performance impact.
		 * Defaults to false.
		 */
		automaticLayout?: boolean;
		/**
		 * Control the wrapping of the editor.
		 * When `wordWrap` = "off", the lines will never wrap.
		 * When `wordWrap` = "on", the lines will wrap at the viewport width.
		 * When `wordWrap` = "wordWrapColumn", the lines will wrap at `wordWrapColumn`.
		 * When `wordWrap` = "bounded", the lines will wrap at min(viewport width, wordWrapColumn).
		 * Defaults to "off".
		 */
		wordWrap?: 'off' | 'on' | 'wordWrapColumn' | 'bounded';
		/**
		 * Control the wrapping of the editor.
		 * When `wordWrap` = "off", the lines will never wrap.
		 * When `wordWrap` = "on", the lines will wrap at the viewport width.
		 * When `wordWrap` = "wordWrapColumn", the lines will wrap at `wordWrapColumn`.
		 * When `wordWrap` = "bounded", the lines will wrap at min(viewport width, wordWrapColumn).
		 * Defaults to 80.
		 */
		wordWrapColumn?: number;
		/**
		 * Force word wrapping when the text appears to be of a minified/generated file.
		 * Defaults to true.
		 */
		wordWrapMinified?: boolean;
		/**
		 * Control indentation of wrapped lines. Can be: 'none', 'same', 'indent' or 'deepIndent'.
		 * Defaults to 'same' in vscode and to 'none' in monaco-editor.
		 */
		wrappingIndent?: string;
		/**
		 * Configure word wrapping characters. A break will be introduced before these characters.
		 * Defaults to '{([+'.
		 */
		wordWrapBreakBeforeCharacters?: string;
		/**
		 * Configure word wrapping characters. A break will be introduced after these characters.
		 * Defaults to ' \t})]?|&,;'.
		 */
		wordWrapBreakAfterCharacters?: string;
		/**
		 * Configure word wrapping characters. A break will be introduced after these characters only if no `wordWrapBreakBeforeCharacters` or `wordWrapBreakAfterCharacters` were found.
		 * Defaults to '.'.
		 */
		wordWrapBreakObtrusiveCharacters?: string;
		/**
		 * Performance guard: Stop rendering a line after x characters.
		 * Defaults to 10000.
		 * Use -1 to never stop rendering
		 */
		stopRenderingLineAfter?: number;
		/**
		 * Configure the editor's hover.
		 */
		hover?: IEditorHoverOptions;
		/**
		 * Enable detecting links and making them clickable.
		 * Defaults to true.
		 */
		links?: boolean;
		/**
		 * Enable inline color decorators and color picker rendering.
		 */
		colorDecorators?: boolean;
		/**
		 * Enable custom contextmenu.
		 * Defaults to true.
		 */
		contextmenu?: boolean;
		/**
		 * A multiplier to be used on the `deltaX` and `deltaY` of mouse wheel scroll events.
		 * Defaults to 1.
		 */
		mouseWheelScrollSensitivity?: number;
		/**
		 * The modifier to be used to add multiple cursors with the mouse.
		 * Defaults to 'alt'
		 */
		multiCursorModifier?: 'ctrlCmd' | 'alt';
		/**
		 * Merge overlapping selections.
		 * Defaults to true
		 */
		multiCursorMergeOverlapping?: boolean;
		/**
		 * Configure the editor's accessibility support.
		 * Defaults to 'auto'. It is best to leave this to 'auto'.
		 */
		accessibilitySupport?: 'auto' | 'off' | 'on';
		/**
		 * Suggest options.
		 */
		suggest?: ISuggestOptions;
		/**
		 * Enable quick suggestions (shadow suggestions)
		 * Defaults to true.
		 */
		quickSuggestions?: boolean | {
			other: boolean;
			comments: boolean;
			strings: boolean;
		};
		/**
		 * Quick suggestions show delay (in ms)
		 * Defaults to 500 (ms)
		 */
		quickSuggestionsDelay?: number;
		/**
		 * Parameter hint options.
		 */
		parameterHints?: IEditorParameterHintOptions;
		/**
		 * Render icons in suggestions box.
		 * Defaults to true.
		 */
		iconsInSuggestions?: boolean;
		/**
		 * Options for auto closing brackets.
		 * Defaults to language defined behavior.
		 */
		autoClosingBrackets?: EditorAutoClosingStrategy;
		/**
		 * Options for auto closing quotes.
		 * Defaults to language defined behavior.
		 */
		autoClosingQuotes?: EditorAutoClosingStrategy;
		/**
		 * Options for auto surrounding.
		 * Defaults to always allowing auto surrounding.
		 */
		autoSurround?: EditorAutoSurroundStrategy;
		/**
		 * Enable auto indentation adjustment.
		 * Defaults to false.
		 */
		autoIndent?: boolean;
		/**
		 * Enable format on type.
		 * Defaults to false.
		 */
		formatOnType?: boolean;
		/**
		 * Enable format on paste.
		 * Defaults to false.
		 */
		formatOnPaste?: boolean;
		/**
		 * Controls if the editor should allow to move selections via drag and drop.
		 * Defaults to false.
		 */
		dragAndDrop?: boolean;
		/**
		 * Enable the suggestion box to pop-up on trigger characters.
		 * Defaults to true.
		 */
		suggestOnTriggerCharacters?: boolean;
		/**
		 * Accept suggestions on ENTER.
		 * Defaults to 'on'.
		 */
		acceptSuggestionOnEnter?: boolean | 'on' | 'smart' | 'off';
		/**
		 * Accept suggestions on provider defined characters.
		 * Defaults to true.
		 */
		acceptSuggestionOnCommitCharacter?: boolean;
		/**
		 * Enable snippet suggestions. Default to 'true'.
		 */
		snippetSuggestions?: 'top' | 'bottom' | 'inline' | 'none';
		/**
		 * Copying without a selection copies the current line.
<<<<<<< Updated upstream
		 */
		emptySelectionClipboard?: boolean;
		/**
		 * Syntax highlighting is copied.
=======
>>>>>>> Stashed changes
		 */
		copyWithSyntaxHighlighting?: boolean;
		/**
		 * Syntax highlighting is copied.
		 */
		copyWithSyntaxHighlighting?: boolean;
		/**
		 * Enable word based suggestions. Defaults to 'true'
		 */
		wordBasedSuggestions?: boolean;
		/**
		 * The history mode for suggestions.
		 */
		suggestSelection?: 'first' | 'recentlyUsed' | 'recentlyUsedByPrefix';
		/**
		 * The font size for the suggest widget.
		 * Defaults to the editor font size.
		 */
		suggestFontSize?: number;
		/**
		 * The line height for the suggest widget.
		 * Defaults to the editor line height.
		 */
		suggestLineHeight?: number;
		/**
		 * Enable tab completion.
		 */
		tabCompletion?: boolean | 'on' | 'off' | 'onlySnippets';
		/**
		 * Enable selection highlight.
		 * Defaults to true.
		 */
		selectionHighlight?: boolean;
		/**
		 * Enable semantic occurrences highlight.
		 * Defaults to true.
		 */
		occurrencesHighlight?: boolean;
		/**
		 * Show code lens
		 * Defaults to true.
		 */
		codeLens?: boolean;
		/**
		 * Control the behavior and rendering of the code action lightbulb.
		 */
		lightbulb?: IEditorLightbulbOptions;
		/**
		 * Code action kinds to be run on save.
		 */
		codeActionsOnSave?: ICodeActionsOnSaveOptions;
		/**
		 * Timeout for running code actions on save.
		 */
		codeActionsOnSaveTimeout?: number;
		/**
		 * Enable code folding
		 * Defaults to true.
		 */
		folding?: boolean;
		/**
		 * Selects the folding strategy. 'auto' uses the strategies contributed for the current document, 'indentation' uses the indentation based folding strategy.
		 * Defaults to 'auto'.
<<<<<<< Updated upstream
		 */
		foldingStrategy?: 'auto' | 'indentation';
		/**
		 * Controls whether the fold actions in the gutter stay always visible or hide unless the mouse is over the gutter.
		 * Defaults to 'mouseover'.
		 */
=======
		 */
		foldingStrategy?: 'auto' | 'indentation';
		/**
		 * Controls whether the fold actions in the gutter stay always visible or hide unless the mouse is over the gutter.
		 * Defaults to 'mouseover'.
		 */
>>>>>>> Stashed changes
		showFoldingControls?: 'always' | 'mouseover';
		/**
		 * Enable highlighting of matching brackets.
		 * Defaults to true.
		 */
		matchBrackets?: boolean;
		/**
		 * Enable rendering of whitespace.
		 * Defaults to none.
		 */
		renderWhitespace?: 'none' | 'boundary' | 'all';
		/**
		 * Enable rendering of control characters.
		 * Defaults to false.
		 */
		renderControlCharacters?: boolean;
		/**
		 * Enable rendering of indent guides.
		 * Defaults to true.
		 */
		renderIndentGuides?: boolean;
		/**
		 * Enable highlighting of the active indent guide.
		 * Defaults to true.
		 */
		highlightActiveIndentGuide?: boolean;
		/**
		 * Enable rendering of current line highlight.
		 * Defaults to all.
		 */
		renderLineHighlight?: 'none' | 'gutter' | 'line' | 'all';
		/**
		 * Inserting and deleting whitespace follows tab stops.
		 */
		useTabStops?: boolean;
		/**
		 * The font family
		 */
		fontFamily?: string;
		/**
		 * The font weight
		 */
		fontWeight?: 'normal' | 'bold' | 'bolder' | 'lighter' | 'initial' | 'inherit' | '100' | '200' | '300' | '400' | '500' | '600' | '700' | '800' | '900';
		/**
		 * The font size
		 */
		fontSize?: number;
		/**
		 * The line height
		 */
		lineHeight?: number;
		/**
		 * The letter spacing
		 */
		letterSpacing?: number;
		/**
		 * Controls fading out of unused variables.
		 */
		showUnused?: boolean;
	}

	/**
	 * Configuration options for the diff editor.
	 */
	export interface IDiffEditorOptions extends IEditorOptions {
		/**
		 * Allow the user to resize the diff editor split view.
		 * Defaults to true.
		 */
		enableSplitViewResizing?: boolean;
		/**
		 * Render the differences in two side-by-side editors.
		 * Defaults to true.
		 */
		renderSideBySide?: boolean;
		/**
		 * Compute the diff by ignoring leading/trailing whitespace
		 * Defaults to true.
		 */
		ignoreTrimWhitespace?: boolean;
		/**
		 * Render +/- indicators for added/deleted changes.
		 * Defaults to true.
		 */
		renderIndicators?: boolean;
		/**
		 * Original model should be editable?
		 * Defaults to false.
		 */
		originalEditable?: boolean;
	}

	export enum RenderMinimap {
		None = 0,
		Small = 1,
		Large = 2,
		SmallBlocks = 3,
		LargeBlocks = 4
	}

	/**
	 * Describes how to indent wrapped lines.
	 */
	export enum WrappingIndent {
		/**
		 * No indentation => wrapped lines begin at column 1.
		 */
		None = 0,
		/**
		 * Same => wrapped lines get the same indentation as the parent.
		 */
		Same = 1,
		/**
		 * Indent => wrapped lines get +1 indentation toward the parent.
		 */
		Indent = 2,
		/**
		 * DeepIndent => wrapped lines get +2 indentation toward the parent.
		 */
		DeepIndent = 3
	}

	/**
	 * The kind of animation in which the editor's cursor should be rendered.
	 */
	export enum TextEditorCursorBlinkingStyle {
		/**
		 * Hidden
		 */
		Hidden = 0,
		/**
		 * Blinking
		 */
		Blink = 1,
		/**
		 * Blinking with smooth fading
		 */
		Smooth = 2,
		/**
		 * Blinking with prolonged filled state and smooth fading
		 */
		Phase = 3,
		/**
		 * Expand collapse animation on the y axis
		 */
		Expand = 4,
		/**
		 * No-Blinking
		 */
		Solid = 5
	}

	/**
	 * The style in which the editor's cursor should be rendered.
	 */
	export enum TextEditorCursorStyle {
		/**
		 * As a vertical line (sitting between two characters).
		 */
		Line = 1,
		/**
		 * As a block (sitting on top of a character).
		 */
		Block = 2,
		/**
		 * As a horizontal line (sitting under a character).
		 */
		Underline = 3,
		/**
		 * As a thin vertical line (sitting between two characters).
		 */
		LineThin = 4,
		/**
		 * As an outlined block (sitting on top of a character).
		 */
		BlockOutline = 5,
		/**
		 * As a thin horizontal line (sitting under a character).
		 */
		UnderlineThin = 6
	}

	export interface InternalEditorScrollbarOptions {
		readonly arrowSize: number;
		readonly vertical: ScrollbarVisibility;
		readonly horizontal: ScrollbarVisibility;
		readonly useShadows: boolean;
		readonly verticalHasArrows: boolean;
		readonly horizontalHasArrows: boolean;
		readonly handleMouseWheel: boolean;
		readonly horizontalScrollbarSize: number;
		readonly horizontalSliderSize: number;
		readonly verticalScrollbarSize: number;
		readonly verticalSliderSize: number;
		readonly mouseWheelScrollSensitivity: number;
	}

	export interface InternalEditorMinimapOptions {
		readonly enabled: boolean;
		readonly side: 'right' | 'left';
		readonly showSlider: 'always' | 'mouseover';
		readonly renderCharacters: boolean;
		readonly maxColumn: number;
	}

	export interface InternalEditorFindOptions {
		readonly seedSearchStringFromSelection: boolean;
		readonly autoFindInSelection: boolean;
	}

	export interface InternalEditorHoverOptions {
		readonly enabled: boolean;
		readonly delay: number;
		readonly sticky: boolean;
	}

	export interface InternalSuggestOptions {
		readonly filterGraceful: boolean;
		readonly snippets: 'top' | 'bottom' | 'inline' | 'none';
		readonly snippetsPreventQuickSuggestions: boolean;
		readonly localityBonus: boolean;
	}

	export interface InternalParameterHintOptions {
		readonly enabled: boolean;
		readonly cycle: boolean;
	}

	export interface EditorWrappingInfo {
		readonly inDiffEditor: boolean;
		readonly isDominatedByLongLines: boolean;
		readonly isWordWrapMinified: boolean;
		readonly isViewportWrapping: boolean;
		readonly wrappingColumn: number;
		readonly wrappingIndent: WrappingIndent;
		readonly wordWrapBreakBeforeCharacters: string;
		readonly wordWrapBreakAfterCharacters: string;
		readonly wordWrapBreakObtrusiveCharacters: string;
	}

	export const enum RenderLineNumbersType {
		Off = 0,
		On = 1,
		Relative = 2,
		Interval = 3,
		Custom = 4
	}

	export interface InternalEditorViewOptions {
		readonly extraEditorClassName: string;
		readonly disableMonospaceOptimizations: boolean;
		readonly rulers: number[];
		readonly ariaLabel: string;
		readonly renderLineNumbers: RenderLineNumbersType;
		readonly renderCustomLineNumbers: ((lineNumber: number) => string) | null;
		readonly selectOnLineNumbers: boolean;
		readonly glyphMargin: boolean;
		readonly revealHorizontalRightPadding: number;
		readonly roundedSelection: boolean;
		readonly overviewRulerLanes: number;
		readonly overviewRulerBorder: boolean;
		readonly cursorBlinking: TextEditorCursorBlinkingStyle;
		readonly mouseWheelZoom: boolean;
		readonly cursorStyle: TextEditorCursorStyle;
		readonly cursorWidth: number;
		readonly hideCursorInOverviewRuler: boolean;
		readonly scrollBeyondLastLine: boolean;
		readonly scrollBeyondLastColumn: number;
		readonly smoothScrolling: boolean;
		readonly stopRenderingLineAfter: number;
		readonly renderWhitespace: 'none' | 'boundary' | 'all';
		readonly renderControlCharacters: boolean;
		readonly fontLigatures: boolean;
		readonly renderIndentGuides: boolean;
		readonly highlightActiveIndentGuide: boolean;
		readonly renderLineHighlight: 'none' | 'gutter' | 'line' | 'all';
		readonly scrollbar: InternalEditorScrollbarOptions;
		readonly minimap: InternalEditorMinimapOptions;
		readonly fixedOverflowWidgets: boolean;
	}

	export interface EditorContribOptions {
		readonly selectionClipboard: boolean;
		readonly hover: InternalEditorHoverOptions;
		readonly links: boolean;
		readonly contextmenu: boolean;
		readonly quickSuggestions: boolean | {
			other: boolean;
			comments: boolean;
			strings: boolean;
		};
		readonly quickSuggestionsDelay: number;
		readonly parameterHints: InternalParameterHintOptions;
		readonly iconsInSuggestions: boolean;
		readonly formatOnType: boolean;
		readonly formatOnPaste: boolean;
		readonly suggestOnTriggerCharacters: boolean;
		readonly acceptSuggestionOnEnter: 'on' | 'smart' | 'off';
		readonly acceptSuggestionOnCommitCharacter: boolean;
		readonly wordBasedSuggestions: boolean;
		readonly suggestSelection: 'first' | 'recentlyUsed' | 'recentlyUsedByPrefix';
		readonly suggestFontSize: number;
		readonly suggestLineHeight: number;
		readonly tabCompletion: 'on' | 'off' | 'onlySnippets';
		readonly suggest: InternalSuggestOptions;
		readonly selectionHighlight: boolean;
		readonly occurrencesHighlight: boolean;
		readonly codeLens: boolean;
		readonly folding: boolean;
		readonly foldingStrategy: 'auto' | 'indentation';
		readonly showFoldingControls: 'always' | 'mouseover';
		readonly matchBrackets: boolean;
		readonly find: InternalEditorFindOptions;
		readonly colorDecorators: boolean;
		readonly lightbulbEnabled: boolean;
		readonly codeActionsOnSave: ICodeActionsOnSaveOptions;
		readonly codeActionsOnSaveTimeout: number;
	}

	/**
	 * Internal configuration options (transformed or computed) for the editor.
	 */
	export class InternalEditorOptions {
		readonly _internalEditorOptionsBrand: void;
		readonly canUseLayerHinting: boolean;
		readonly pixelRatio: number;
		readonly editorClassName: string;
		readonly lineHeight: number;
		readonly readOnly: boolean;
		readonly multiCursorModifier: 'altKey' | 'ctrlKey' | 'metaKey';
		readonly multiCursorMergeOverlapping: boolean;
		readonly showUnused: boolean;
		readonly wordSeparators: string;
		readonly autoClosingBrackets: EditorAutoClosingStrategy;
		readonly autoClosingQuotes: EditorAutoClosingStrategy;
		readonly autoSurround: EditorAutoSurroundStrategy;
		readonly autoIndent: boolean;
		readonly useTabStops: boolean;
		readonly tabFocusMode: boolean;
		readonly dragAndDrop: boolean;
		readonly emptySelectionClipboard: boolean;
		readonly copyWithSyntaxHighlighting: boolean;
		readonly layoutInfo: EditorLayoutInfo;
		readonly fontInfo: FontInfo;
		readonly viewInfo: InternalEditorViewOptions;
		readonly wrappingInfo: EditorWrappingInfo;
		readonly contribInfo: EditorContribOptions;
	}

	/**
	 * A description for the overview ruler position.
	 */
	export interface OverviewRulerPosition {
		/**
		 * Width of the overview ruler
		 */
		readonly width: number;
		/**
		 * Height of the overview ruler
		 */
		readonly height: number;
		/**
		 * Top position for the overview ruler
		 */
		readonly top: number;
		/**
		 * Right position for the overview ruler
		 */
		readonly right: number;
	}

	/**
	 * The internal layout details of the editor.
	 */
	export interface EditorLayoutInfo {
		/**
		 * Full editor width.
		 */
		readonly width: number;
		/**
		 * Full editor height.
		 */
		readonly height: number;
		/**
		 * Left position for the glyph margin.
		 */
		readonly glyphMarginLeft: number;
		/**
		 * The width of the glyph margin.
		 */
		readonly glyphMarginWidth: number;
		/**
		 * The height of the glyph margin.
		 */
		readonly glyphMarginHeight: number;
		/**
		 * Left position for the line numbers.
		 */
		readonly lineNumbersLeft: number;
		/**
		 * The width of the line numbers.
		 */
		readonly lineNumbersWidth: number;
		/**
		 * The height of the line numbers.
		 */
		readonly lineNumbersHeight: number;
		/**
		 * Left position for the line decorations.
		 */
		readonly decorationsLeft: number;
		/**
		 * The width of the line decorations.
		 */
		readonly decorationsWidth: number;
		/**
		 * The height of the line decorations.
		 */
		readonly decorationsHeight: number;
		/**
		 * Left position for the content (actual text)
		 */
		readonly contentLeft: number;
		/**
		 * The width of the content (actual text)
		 */
		readonly contentWidth: number;
		/**
		 * The height of the content (actual height)
		 */
		readonly contentHeight: number;
		/**
		 * The position for the minimap
		 */
		readonly minimapLeft: number;
		/**
		 * The width of the minimap
		 */
		readonly minimapWidth: number;
		/**
		 * Minimap render type
		 */
		readonly renderMinimap: RenderMinimap;
		/**
		 * The number of columns (of typical characters) fitting on a viewport line.
		 */
		readonly viewportColumn: number;
		/**
		 * The width of the vertical scrollbar.
		 */
		readonly verticalScrollbarWidth: number;
		/**
		 * The height of the horizontal scrollbar.
		 */
		readonly horizontalScrollbarHeight: number;
		/**
		 * The position of the overview ruler.
		 */
		readonly overviewRuler: OverviewRulerPosition;
	}

	/**
	 * An event describing that the configuration of the editor has changed.
	 */
	export interface IConfigurationChangedEvent {
		readonly canUseLayerHinting: boolean;
		readonly pixelRatio: boolean;
		readonly editorClassName: boolean;
		readonly lineHeight: boolean;
		readonly readOnly: boolean;
		readonly accessibilitySupport: boolean;
		readonly multiCursorModifier: boolean;
		readonly multiCursorMergeOverlapping: boolean;
		readonly wordSeparators: boolean;
		readonly autoClosingBrackets: boolean;
		readonly autoClosingQuotes: boolean;
		readonly autoSurround: boolean;
		readonly autoIndent: boolean;
		readonly useTabStops: boolean;
		readonly tabFocusMode: boolean;
		readonly dragAndDrop: boolean;
		readonly emptySelectionClipboard: boolean;
		readonly copyWithSyntaxHighlighting: boolean;
		readonly layoutInfo: boolean;
		readonly fontInfo: boolean;
		readonly viewInfo: boolean;
		readonly wrappingInfo: boolean;
		readonly contribInfo: boolean;
	}

	/**
	 * A view zone is a full horizontal rectangle that 'pushes' text down.
	 * The editor reserves space for view zones when rendering.
	 */
	export interface IViewZone {
		/**
		 * The line number after which this zone should appear.
		 * Use 0 to place a view zone before the first line number.
		 */
		afterLineNumber: number;
		/**
		 * The column after which this zone should appear.
		 * If not set, the maxLineColumn of `afterLineNumber` will be used.
		 */
		afterColumn?: number;
		/**
		 * Suppress mouse down events.
		 * If set, the editor will attach a mouse down listener to the view zone and .preventDefault on it.
		 * Defaults to false
		 */
		suppressMouseDown?: boolean;
		/**
		 * The height in lines of the view zone.
		 * If specified, `heightInPx` will be used instead of this.
		 * If neither `heightInPx` nor `heightInLines` is specified, a default of `heightInLines` = 1 will be chosen.
		 */
		heightInLines?: number;
		/**
		 * The height in px of the view zone.
		 * If this is set, the editor will give preference to it rather than `heightInLines` above.
		 * If neither `heightInPx` nor `heightInLines` is specified, a default of `heightInLines` = 1 will be chosen.
		 */
		heightInPx?: number;
		/**
		 * The minimum width in px of the view zone.
		 * If this is set, the editor will ensure that the scroll width is >= than this value.
		 */
		minWidthInPx?: number;
		/**
		 * The dom node of the view zone
		 */
		domNode: HTMLElement;
		/**
		 * An optional dom node for the view zone that will be placed in the margin area.
		 */
		marginDomNode?: HTMLElement | null;
		/**
		 * Callback which gives the relative top of the view zone as it appears (taking scrolling into account).
		 */
		onDomNodeTop?: (top: number) => void;
		/**
		 * Callback which gives the height in pixels of the view zone.
		 */
		onComputedHeight?: (height: number) => void;
	}

	/**
	 * An accessor that allows for zones to be added or removed.
	 */
	export interface IViewZoneChangeAccessor {
		/**
		 * Create a new view zone.
		 * @param zone Zone to create
		 * @return A unique identifier to the view zone.
		 */
		addZone(zone: IViewZone): number;
		/**
		 * Remove a zone
		 * @param id A unique identifier to the view zone, as returned by the `addZone` call.
		 */
		removeZone(id: number): void;
		/**
		 * Change a zone's position.
		 * The editor will rescan the `afterLineNumber` and `afterColumn` properties of a view zone.
		 */
		layoutZone(id: number): void;
	}

	/**
	 * A positioning preference for rendering content widgets.
	 */
	export enum ContentWidgetPositionPreference {
		/**
		 * Place the content widget exactly at a position
		 */
		EXACT = 0,
		/**
		 * Place the content widget above a position
		 */
		ABOVE = 1,
		/**
		 * Place the content widget below a position
		 */
		BELOW = 2
	}

	/**
	 * A position for rendering content widgets.
	 */
	export interface IContentWidgetPosition {
		/**
		 * Desired position for the content widget.
		 * `preference` will also affect the placement.
		 */
		position: IPosition | null;
		/**
		 * Optionally, a range can be provided to further
		 * define the position of the content widget.
		 */
		range?: IRange | null;
		/**
		 * Placement preference for position, in order of preference.
		 */
		preference: ContentWidgetPositionPreference[];
	}

	/**
	 * A content widget renders inline with the text and can be easily placed 'near' an editor position.
	 */
	export interface IContentWidget {
		/**
		 * Render this content widget in a location where it could overflow the editor's view dom node.
		 */
		allowEditorOverflow?: boolean;
		suppressMouseDown?: boolean;
		/**
		 * Get a unique identifier of the content widget.
		 */
		getId(): string;
		/**
		 * Get the dom node of the content widget.
		 */
		getDomNode(): HTMLElement;
		/**
		 * Get the placement of the content widget.
		 * If null is returned, the content widget will be placed off screen.
		 */
		getPosition(): IContentWidgetPosition | null;
	}

	/**
	 * A positioning preference for rendering overlay widgets.
	 */
	export enum OverlayWidgetPositionPreference {
		/**
		 * Position the overlay widget in the top right corner
		 */
		TOP_RIGHT_CORNER = 0,
		/**
		 * Position the overlay widget in the bottom right corner
		 */
		BOTTOM_RIGHT_CORNER = 1,
		/**
		 * Position the overlay widget in the top center
		 */
		TOP_CENTER = 2
	}

	/**
	 * A position for rendering overlay widgets.
	 */
	export interface IOverlayWidgetPosition {
		/**
		 * The position preference for the overlay widget.
		 */
		preference: OverlayWidgetPositionPreference | null;
	}

	/**
	 * An overlay widgets renders on top of the text.
	 */
	export interface IOverlayWidget {
		/**
		 * Get a unique identifier of the overlay widget.
		 */
		getId(): string;
		/**
		 * Get the dom node of the overlay widget.
		 */
		getDomNode(): HTMLElement;
		/**
		 * Get the placement of the overlay widget.
		 * If null is returned, the overlay widget is responsible to place itself.
		 */
		getPosition(): IOverlayWidgetPosition | null;
	}

	/**
	 * Type of hit element with the mouse in the editor.
	 */
	export enum MouseTargetType {
		/**
		 * Mouse is on top of an unknown element.
		 */
		UNKNOWN = 0,
		/**
		 * Mouse is on top of the textarea used for input.
		 */
		TEXTAREA = 1,
		/**
		 * Mouse is on top of the glyph margin
		 */
		GUTTER_GLYPH_MARGIN = 2,
		/**
		 * Mouse is on top of the line numbers
		 */
		GUTTER_LINE_NUMBERS = 3,
		/**
		 * Mouse is on top of the line decorations
		 */
		GUTTER_LINE_DECORATIONS = 4,
		/**
		 * Mouse is on top of the whitespace left in the gutter by a view zone.
		 */
		GUTTER_VIEW_ZONE = 5,
		/**
		 * Mouse is on top of text in the content.
		 */
		CONTENT_TEXT = 6,
		/**
		 * Mouse is on top of empty space in the content (e.g. after line text or below last line)
		 */
		CONTENT_EMPTY = 7,
		/**
		 * Mouse is on top of a view zone in the content.
		 */
		CONTENT_VIEW_ZONE = 8,
		/**
		 * Mouse is on top of a content widget.
		 */
		CONTENT_WIDGET = 9,
		/**
		 * Mouse is on top of the decorations overview ruler.
		 */
		OVERVIEW_RULER = 10,
		/**
		 * Mouse is on top of a scrollbar.
		 */
		SCROLLBAR = 11,
		/**
		 * Mouse is on top of an overlay widget.
		 */
		OVERLAY_WIDGET = 12,
		/**
		 * Mouse is outside of the editor.
		 */
		OUTSIDE_EDITOR = 13
	}

	/**
	 * Target hit with the mouse in the editor.
	 */
	export interface IMouseTarget {
		/**
		 * The target element
		 */
		readonly element: Element | null;
		/**
		 * The target type
		 */
		readonly type: MouseTargetType;
		/**
		 * The 'approximate' editor position
		 */
		readonly position: Position | null;
		/**
		 * Desired mouse column (e.g. when position.column gets clamped to text length -- clicking after text on a line).
		 */
		readonly mouseColumn: number;
		/**
		 * The 'approximate' editor range
		 */
		readonly range: Range | null;
		/**
		 * Some extra detail.
		 */
		readonly detail: any;
	}

	/**
	 * A mouse event originating from the editor.
	 */
	export interface IEditorMouseEvent {
		readonly event: IMouseEvent;
		readonly target: IMouseTarget;
	}

	export interface IPartialEditorMouseEvent {
		readonly event: IMouseEvent;
		readonly target: IMouseTarget | null;
	}

	/**
	 * A rich code editor.
	 */
	export interface ICodeEditor extends IEditor {
		/**
		 * An event emitted when the content of the current model has changed.
		 * @event
		 */
		onDidChangeModelContent(listener: (e: IModelContentChangedEvent) => void): IDisposable;
		/**
		 * An event emitted when the language of the current model has changed.
		 * @event
		 */
		onDidChangeModelLanguage(listener: (e: IModelLanguageChangedEvent) => void): IDisposable;
		/**
		 * An event emitted when the language configuration of the current model has changed.
		 * @event
		 */
		onDidChangeModelLanguageConfiguration(listener: (e: IModelLanguageConfigurationChangedEvent) => void): IDisposable;
		/**
		 * An event emitted when the options of the current model has changed.
		 * @event
		 */
		onDidChangeModelOptions(listener: (e: IModelOptionsChangedEvent) => void): IDisposable;
		/**
		 * An event emitted when the configuration of the editor has changed. (e.g. `editor.updateOptions()`)
		 * @event
		 */
		onDidChangeConfiguration(listener: (e: IConfigurationChangedEvent) => void): IDisposable;
		/**
		 * An event emitted when the cursor position has changed.
		 * @event
		 */
		onDidChangeCursorPosition(listener: (e: ICursorPositionChangedEvent) => void): IDisposable;
		/**
		 * An event emitted when the cursor selection has changed.
		 * @event
		 */
		onDidChangeCursorSelection(listener: (e: ICursorSelectionChangedEvent) => void): IDisposable;
		/**
		 * An event emitted when the model of this editor has changed (e.g. `editor.setModel()`).
		 * @event
		 */
		onDidChangeModel(listener: (e: IModelChangedEvent) => void): IDisposable;
		/**
		 * An event emitted when the decorations of the current model have changed.
		 * @event
		 */
		onDidChangeModelDecorations(listener: (e: IModelDecorationsChangedEvent) => void): IDisposable;
		/**
		 * An event emitted when the text inside this editor gained focus (i.e. cursor starts blinking).
		 * @event
		 */
		onDidFocusEditorText(listener: () => void): IDisposable;
		/**
		 * An event emitted when the text inside this editor lost focus (i.e. cursor stops blinking).
		 * @event
		 */
		onDidBlurEditorText(listener: () => void): IDisposable;
		/**
		 * An event emitted when the text inside this editor or an editor widget gained focus.
		 * @event
		 */
		onDidFocusEditorWidget(listener: () => void): IDisposable;
		/**
		 * An event emitted when the text inside this editor or an editor widget lost focus.
		 * @event
		 */
		onDidBlurEditorWidget(listener: () => void): IDisposable;
		/**
		 * An event emitted after composition has started.
		 */
		onCompositionStart(listener: () => void): IDisposable;
		/**
		 * An event emitted after composition has ended.
		 */
		onCompositionEnd(listener: () => void): IDisposable;
<<<<<<< Updated upstream
		/**
		 * An event emitted on a "mouseup".
		 * @event
		 */
		onMouseUp(listener: (e: IEditorMouseEvent) => void): IDisposable;
		/**
		 * An event emitted on a "mousedown".
		 * @event
		 */
		onMouseDown(listener: (e: IEditorMouseEvent) => void): IDisposable;
		/**
		 * An event emitted on a "contextmenu".
		 * @event
		 */
		onContextMenu(listener: (e: IEditorMouseEvent) => void): IDisposable;
		/**
		 * An event emitted on a "mousemove".
		 * @event
		 */
		onMouseMove(listener: (e: IEditorMouseEvent) => void): IDisposable;
		/**
		 * An event emitted on a "mouseleave".
		 * @event
		 */
		onMouseLeave(listener: (e: IPartialEditorMouseEvent) => void): IDisposable;
		/**
		 * An event emitted on a "keyup".
		 * @event
		 */
		onKeyUp(listener: (e: IKeyboardEvent) => void): IDisposable;
		/**
		 * An event emitted on a "keydown".
		 * @event
		 */
		onKeyDown(listener: (e: IKeyboardEvent) => void): IDisposable;
		/**
		 * An event emitted when the layout of the editor has changed.
		 * @event
		 */
		onDidLayoutChange(listener: (e: EditorLayoutInfo) => void): IDisposable;
		/**
		 * An event emitted when the scroll in the editor has changed.
		 * @event
		 */
		onDidScrollChange(listener: (e: IScrollEvent) => void): IDisposable;
		/**
		 * Saves current view state of the editor in a serializable object.
		 */
		saveViewState(): ICodeEditorViewState | null;
		/**
		 * Restores the view state of the editor from a serializable object generated by `saveViewState`.
		 */
		restoreViewState(state: ICodeEditorViewState): void;
		/**
		 * Returns true if the text inside this editor or an editor widget has focus.
		 */
		hasWidgetFocus(): boolean;
		/**
		 * Get a contribution of this editor.
		 * @id Unique identifier of the contribution.
		 * @return The contribution or null if contribution not found.
		 */
		getContribution<T extends IEditorContribution>(id: string): T;
		/**
		 * Type the getModel() of IEditor.
		 */
		getModel(): ITextModel | null;
		/**
		 * Sets the current model attached to this editor.
		 * If the previous model was created by the editor via the value key in the options
		 * literal object, it will be destroyed. Otherwise, if the previous model was set
		 * via setModel, or the model key in the options literal object, the previous model
		 * will not be destroyed.
		 * It is safe to call setModel(null) to simply detach the current model from the editor.
		 */
		setModel(model: ITextModel | null): void;
		/**
		 * Returns the current editor's configuration
		 */
		getConfiguration(): InternalEditorOptions;
		/**
		 * Get value of the current model attached to this editor.
		 * @see `ITextModel.getValue`
		 */
		getValue(options?: {
			preserveBOM: boolean;
			lineEnding: string;
		}): string;
		/**
		 * Set the value of the current model attached to this editor.
		 * @see `ITextModel.setValue`
		 */
		setValue(newValue: string): void;
		/**
		 * Get the scrollWidth of the editor's viewport.
		 */
		getScrollWidth(): number;
		/**
		 * Get the scrollLeft of the editor's viewport.
		 */
		getScrollLeft(): number;
		/**
		 * Get the scrollHeight of the editor's viewport.
		 */
		getScrollHeight(): number;
		/**
		 * Get the scrollTop of the editor's viewport.
		 */
		getScrollTop(): number;
		/**
		 * Change the scrollLeft of the editor's viewport.
		 */
		setScrollLeft(newScrollLeft: number): void;
		/**
		 * Change the scrollTop of the editor's viewport.
		 */
		setScrollTop(newScrollTop: number): void;
		/**
		 * Change the scroll position of the editor's viewport.
		 */
		setScrollPosition(position: INewScrollPosition): void;
		/**
		 * Get an action that is a contribution to this editor.
		 * @id Unique identifier of the contribution.
		 * @return The action or null if action not found.
		 */
		getAction(id: string): IEditorAction;
		/**
		 * Execute a command on the editor.
		 * The edits will land on the undo-redo stack, but no "undo stop" will be pushed.
		 * @param source The source of the call.
		 * @param command The command to execute
		 */
		executeCommand(source: string, command: ICommand): void;
=======
>>>>>>> Stashed changes
		/**
		 * Push an "undo stop" in the undo-redo stack.
		 */
		pushUndoStop(): boolean;
		/**
		 * Execute edits on the editor.
		 * The edits will land on the undo-redo stack, but no "undo stop" will be pushed.
		 * @param source The source of the call.
		 * @param edits The edits to execute.
		 * @param endCursorState Cursor state after the edits were applied.
		 */
		executeEdits(source: string, edits: IIdentifiedSingleEditOperation[], endCursorState?: Selection[]): boolean;
		/**
		 * Execute multiple (concommitent) commands on the editor.
		 * @param source The source of the call.
		 * @param command The commands to execute
		 */
		executeCommands(source: string, commands: (ICommand | null)[]): void;
		/**
		 * Get all the decorations on a line (filtering out decorations from other editors).
		 */
		getLineDecorations(lineNumber: number): IModelDecoration[] | null;
		/**
		 * All decorations added through this call will get the ownerId of this editor.
		 * @see `ITextModel.deltaDecorations`
		 */
<<<<<<< Updated upstream
		deltaDecorations(oldDecorations: string[], newDecorations: IModelDeltaDecoration[]): string[];
=======
		onMouseLeave(listener: (e: IPartialEditorMouseEvent) => void): IDisposable;
>>>>>>> Stashed changes
		/**
		 * Get the layout info for the editor.
		 */
		getLayoutInfo(): EditorLayoutInfo;
		/**
		 * Returns the ranges that are currently visible.
		 * Does not account for horizontal scrolling.
		 */
		getVisibleRanges(): Range[];
		/**
		 * Get the vertical position (top offset) for the line w.r.t. to the first line.
		 */
		getTopForLineNumber(lineNumber: number): number;
		/**
		 * Get the vertical position (top offset) for the position w.r.t. to the first line.
		 */
		getTopForPosition(lineNumber: number, column: number): number;
		/**
		 * Saves current view state of the editor in a serializable object.
		 */
<<<<<<< Updated upstream
		getDomNode(): HTMLElement | null;
=======
		saveViewState(): ICodeEditorViewState | null;
>>>>>>> Stashed changes
		/**
		 * Restores the view state of the editor from a serializable object generated by `saveViewState`.
		 */
		restoreViewState(state: ICodeEditorViewState): void;
		/**
		 * Returns true if the text inside this editor or an editor widget has focus.
		 */
		hasWidgetFocus(): boolean;
		/**
		 * Get a contribution of this editor.
		 * @id Unique identifier of the contribution.
		 * @return The contribution or null if contribution not found.
		 */
		getContribution<T extends IEditorContribution>(id: string): T;
		/**
		 * Type the getModel() of IEditor.
		 */
		getModel(): ITextModel | null;
		/**
		 * Sets the current model attached to this editor.
		 * If the previous model was created by the editor via the value key in the options
		 * literal object, it will be destroyed. Otherwise, if the previous model was set
		 * via setModel, or the model key in the options literal object, the previous model
		 * will not be destroyed.
		 * It is safe to call setModel(null) to simply detach the current model from the editor.
		 */
		setModel(model: ITextModel | null): void;
		/**
		 * Returns the current editor's configuration
		 */
		getConfiguration(): InternalEditorOptions;
		/**
		 * Get value of the current model attached to this editor.
		 * @see `ITextModel.getValue`
		 */
		getValue(options?: {
			preserveBOM: boolean;
			lineEnding: string;
		}): string;
		/**
<<<<<<< Updated upstream
		 * Get the horizontal position (left offset) for the column w.r.t to the beginning of the line.
		 * This method works only if the line `lineNumber` is currently rendered (in the editor's viewport).
		 * Use this method with caution.
=======
		 * Set the value of the current model attached to this editor.
		 * @see `ITextModel.setValue`
		 */
		setValue(newValue: string): void;
		/**
		 * Get the scrollWidth of the editor's viewport.
>>>>>>> Stashed changes
		 */
		getScrollWidth(): number;
		/**
		 * Get the scrollLeft of the editor's viewport.
		 */
		getScrollLeft(): number;
		/**
<<<<<<< Updated upstream
		 * Get the hit test target at coordinates `clientX` and `clientY`.
		 * The coordinates are relative to the top-left of the viewport.
		 *
		 * @returns Hit test target or null if the coordinates fall outside the editor or the editor has no model.
		 */
		getTargetAtClientPoint(clientX: number, clientY: number): IMouseTarget | null;
=======
		 * Get the scrollHeight of the editor's viewport.
		 */
		getScrollHeight(): number;
		/**
		 * Get the scrollTop of the editor's viewport.
		 */
		getScrollTop(): number;
		/**
		 * Change the scrollLeft of the editor's viewport.
		 */
		setScrollLeft(newScrollLeft: number): void;
>>>>>>> Stashed changes
		/**
		 * Change the scrollTop of the editor's viewport.
		 */
<<<<<<< Updated upstream
		getScrolledVisiblePosition(position: IPosition): {
			top: number;
			left: number;
			height: number;
		} | null;
=======
		setScrollTop(newScrollTop: number): void;
>>>>>>> Stashed changes
		/**
		 * Change the scroll position of the editor's viewport.
		 */
<<<<<<< Updated upstream
		applyFontInfo(target: HTMLElement): void;
	}

	/**
	 * Information about a line in the diff editor
	 */
	export interface IDiffLineInformation {
		readonly equivalentLineNumber: number;
	}

	/**
	 * A rich diff editor.
	 */
	export interface IDiffEditor extends IEditor {
=======
		setScrollPosition(position: INewScrollPosition): void;
>>>>>>> Stashed changes
		/**
		 * Get an action that is a contribution to this editor.
		 * @id Unique identifier of the contribution.
		 * @return The action or null if action not found.
		 */
<<<<<<< Updated upstream
		getDomNode(): HTMLElement;
		/**
		 * An event emitted when the diff information computed by this diff editor has been updated.
		 * @event
		 */
		onDidUpdateDiff(listener: () => void): IDisposable;
		/**
		 * Saves current view state of the editor in a serializable object.
		 */
		saveViewState(): IDiffEditorViewState | null;
		/**
		 * Restores the view state of the editor from a serializable object generated by `saveViewState`.
		 */
		restoreViewState(state: IDiffEditorViewState): void;
		/**
		 * Type the getModel() of IEditor.
		 */
		getModel(): IDiffEditorModel | null;
		/**
		 * Sets the current model attached to this editor.
		 * If the previous model was created by the editor via the value key in the options
		 * literal object, it will be destroyed. Otherwise, if the previous model was set
		 * via setModel, or the model key in the options literal object, the previous model
		 * will not be destroyed.
		 * It is safe to call setModel(null) to simply detach the current model from the editor.
		 */
		setModel(model: IDiffEditorModel | null): void;
		/**
		 * Get the `original` editor.
		 */
		getOriginalEditor(): ICodeEditor;
		/**
		 * Get the `modified` editor.
		 */
		getModifiedEditor(): ICodeEditor;
		/**
		 * Get the computed diff information.
		 */
		getLineChanges(): ILineChange[] | null;
		/**
		 * Get information based on computed diff about a line number from the original model.
		 * If the diff computation is not finished or the model is missing, will return null.
		 */
		getDiffLineInformationForOriginal(lineNumber: number): IDiffLineInformation | null;
		/**
		 * Get information based on computed diff about a line number from the modified model.
		 * If the diff computation is not finished or the model is missing, will return null.
		 */
		getDiffLineInformationForModified(lineNumber: number): IDiffLineInformation | null;
	}

	export class FontInfo extends BareFontInfo {
		readonly _editorStylingBrand: void;
		readonly isTrusted: boolean;
		readonly isMonospace: boolean;
		readonly typicalHalfwidthCharacterWidth: number;
		readonly typicalFullwidthCharacterWidth: number;
		readonly canUseHalfwidthRightwardsArrow: boolean;
		readonly spaceWidth: number;
		readonly maxDigitWidth: number;
	}
	export class BareFontInfo {
		readonly _bareFontInfoBrand: void;
		readonly zoomLevel: number;
		readonly fontFamily: string;
		readonly fontWeight: string;
		readonly fontSize: number;
		readonly lineHeight: number;
		readonly letterSpacing: number;
	}

	//compatibility:
	export type IReadOnlyModel = ITextModel;
	export type IModel = ITextModel;
}

declare namespace monaco.languages {


	/**
	 * Register information about a new language.
	 */
	export function register(language: ILanguageExtensionPoint): void;

	/**
	 * Get the information of all the registered languages.
	 */
	export function getLanguages(): ILanguageExtensionPoint[];

	export function getEncodedLanguageId(languageId: string): number;

	/**
	 * An event emitted when a language is first time needed (e.g. a model has it set).
	 * @event
	 */
	export function onLanguage(languageId: string, callback: () => void): IDisposable;

	/**
	 * Set the editing configuration for a language.
	 */
	export function setLanguageConfiguration(languageId: string, configuration: LanguageConfiguration): IDisposable;

	/**
	 * A token.
	 */
	export interface IToken {
		startIndex: number;
		scopes: string;
	}

	/**
	 * The result of a line tokenization.
	 */
	export interface ILineTokens {
=======
		getAction(id: string): IEditorAction;
		/**
		 * Execute a command on the editor.
		 * The edits will land on the undo-redo stack, but no "undo stop" will be pushed.
		 * @param source The source of the call.
		 * @param command The command to execute
		 */
		executeCommand(source: string, command: ICommand): void;
		/**
		 * Push an "undo stop" in the undo-redo stack.
		 */
		pushUndoStop(): boolean;
		/**
		 * Execute edits on the editor.
		 * The edits will land on the undo-redo stack, but no "undo stop" will be pushed.
		 * @param source The source of the call.
		 * @param edits The edits to execute.
		 * @param endCursorState Cursor state after the edits were applied.
		 */
		executeEdits(source: string, edits: IIdentifiedSingleEditOperation[], endCursorState?: Selection[]): boolean;
		/**
		 * Execute multiple (concommitent) commands on the editor.
		 * @param source The source of the call.
		 * @param command The commands to execute
		 */
		executeCommands(source: string, commands: (ICommand | null)[]): void;
		/**
		 * Get all the decorations on a line (filtering out decorations from other editors).
		 */
		getLineDecorations(lineNumber: number): IModelDecoration[] | null;
		/**
		 * All decorations added through this call will get the ownerId of this editor.
		 * @see `ITextModel.deltaDecorations`
		 */
		deltaDecorations(oldDecorations: string[], newDecorations: IModelDeltaDecoration[]): string[];
		/**
		 * Get the layout info for the editor.
		 */
		getLayoutInfo(): EditorLayoutInfo;
		/**
		 * Returns the ranges that are currently visible.
		 * Does not account for horizontal scrolling.
		 */
		getVisibleRanges(): Range[];
		/**
		 * Get the vertical position (top offset) for the line w.r.t. to the first line.
		 */
		getTopForLineNumber(lineNumber: number): number;
		/**
		 * Get the vertical position (top offset) for the position w.r.t. to the first line.
		 */
		getTopForPosition(lineNumber: number, column: number): number;
		/**
		 * Returns the editor's dom node
		 */
		getDomNode(): HTMLElement | null;
>>>>>>> Stashed changes
		/**
		 * Add a content widget. Widgets must have unique ids, otherwise they will be overwritten.
		 */
		addContentWidget(widget: IContentWidget): void;
		/**
		 * Layout/Reposition a content widget. This is a ping to the editor to call widget.getPosition()
		 * and update appropiately.
		 */
<<<<<<< Updated upstream
		endState: IState;
	}

	/**
	 * The result of a line tokenization.
	 */
	export interface IEncodedLineTokens {
		/**
		 * The tokens on the line in a binary, encoded format. Each token occupies two array indices. For token i:
		 *  - at offset 2*i => startIndex
		 *  - at offset 2*i + 1 => metadata
		 * Meta data is in binary format:
		 * - -------------------------------------------
		 *     3322 2222 2222 1111 1111 1100 0000 0000
		 *     1098 7654 3210 9876 5432 1098 7654 3210
		 * - -------------------------------------------
		 *     bbbb bbbb bfff ffff ffFF FTTT LLLL LLLL
		 * - -------------------------------------------
		 *  - L = EncodedLanguageId (8 bits): Use `getEncodedLanguageId` to get the encoded ID of a language.
		 *  - T = StandardTokenType (3 bits): Other = 0, Comment = 1, String = 2, RegEx = 4.
		 *  - F = FontStyle (3 bits): None = 0, Italic = 1, Bold = 2, Underline = 4.
		 *  - f = foreground ColorId (9 bits)
		 *  - b = background ColorId (9 bits)
		 *  - The color value for each colorId is defined in IStandaloneThemeData.customTokenColors:
		 * e.g colorId = 1 is stored in IStandaloneThemeData.customTokenColors[1]. Color id = 0 means no color,
		 * id = 1 is for the default foreground color, id = 2 for the default background.
		 */
		tokens: Uint32Array;
		/**
		 * The tokenization end state.
		 * A pointer will be held to this and the object should not be modified by the tokenizer after the pointer is returned.
		 */
		endState: IState;
	}

	/**
	 * A "manual" provider of tokens.
	 */
	export interface TokensProvider {
=======
		layoutContentWidget(widget: IContentWidget): void;
>>>>>>> Stashed changes
		/**
		 * Remove a content widget.
		 */
		removeContentWidget(widget: IContentWidget): void;
		/**
		 * Add an overlay widget. Widgets must have unique ids, otherwise they will be overwritten.
		 */
<<<<<<< Updated upstream
		tokenize(line: string, state: IState): ILineTokens;
	}

	/**
	 * A "manual" provider of tokens, returning tokens in a binary form.
	 */
	export interface EncodedTokensProvider {
		/**
		 * The initial state of a language. Will be the state passed in to tokenize the first line.
		 */
		getInitialState(): IState;
		/**
		 * Tokenize a line given the state at the beginning of the line.
		 */
		tokenizeEncoded(line: string, state: IState): IEncodedLineTokens;
	}

	/**
	 * Set the tokens provider for a language (manual implementation).
	 */
	export function setTokensProvider(languageId: string, provider: TokensProvider | EncodedTokensProvider): IDisposable;

	/**
	 * Set the tokens provider for a language (monarch implementation).
	 */
	export function setMonarchTokensProvider(languageId: string, languageDef: IMonarchLanguage): IDisposable;

	/**
	 * Register a reference provider (used by e.g. reference search).
	 */
	export function registerReferenceProvider(languageId: string, provider: ReferenceProvider): IDisposable;

	/**
	 * Register a rename provider (used by e.g. rename symbol).
	 */
	export function registerRenameProvider(languageId: string, provider: RenameProvider): IDisposable;

	/**
	 * Register a signature help provider (used by e.g. paremeter hints).
	 */
	export function registerSignatureHelpProvider(languageId: string, provider: SignatureHelpProvider): IDisposable;

	/**
	 * Register a hover provider (used by e.g. editor hover).
	 */
	export function registerHoverProvider(languageId: string, provider: HoverProvider): IDisposable;

	/**
	 * Register a document symbol provider (used by e.g. outline).
	 */
	export function registerDocumentSymbolProvider(languageId: string, provider: DocumentSymbolProvider): IDisposable;

	/**
	 * Register a document highlight provider (used by e.g. highlight occurrences).
	 */
	export function registerDocumentHighlightProvider(languageId: string, provider: DocumentHighlightProvider): IDisposable;

	/**
	 * Register a definition provider (used by e.g. go to definition).
	 */
	export function registerDefinitionProvider(languageId: string, provider: DefinitionProvider): IDisposable;

	/**
	 * Register a implementation provider (used by e.g. go to implementation).
	 */
	export function registerImplementationProvider(languageId: string, provider: ImplementationProvider): IDisposable;

	/**
	 * Register a type definition provider (used by e.g. go to type definition).
	 */
	export function registerTypeDefinitionProvider(languageId: string, provider: TypeDefinitionProvider): IDisposable;

	/**
	 * Register a code lens provider (used by e.g. inline code lenses).
	 */
	export function registerCodeLensProvider(languageId: string, provider: CodeLensProvider): IDisposable;

	/**
	 * Register a code action provider (used by e.g. quick fix).
	 */
	export function registerCodeActionProvider(languageId: string, provider: CodeActionProvider): IDisposable;

	/**
	 * Register a formatter that can handle only entire models.
	 */
	export function registerDocumentFormattingEditProvider(languageId: string, provider: DocumentFormattingEditProvider): IDisposable;

	/**
	 * Register a formatter that can handle a range inside a model.
	 */
	export function registerDocumentRangeFormattingEditProvider(languageId: string, provider: DocumentRangeFormattingEditProvider): IDisposable;

	/**
	 * Register a formatter than can do formatting as the user types.
	 */
	export function registerOnTypeFormattingEditProvider(languageId: string, provider: OnTypeFormattingEditProvider): IDisposable;

	/**
	 * Register a link provider that can find links in text.
	 */
	export function registerLinkProvider(languageId: string, provider: LinkProvider): IDisposable;

	/**
	 * Register a completion item provider (use by e.g. suggestions).
	 */
	export function registerCompletionItemProvider(languageId: string, provider: CompletionItemProvider): IDisposable;

	/**
	 * Register a document color provider (used by Color Picker, Color Decorator).
	 */
	export function registerColorProvider(languageId: string, provider: DocumentColorProvider): IDisposable;

	/**
	 * Register a folding range provider
	 */
	export function registerFoldingRangeProvider(languageId: string, provider: FoldingRangeProvider): IDisposable;

	/**
	 * Contains additional diagnostic information about the context in which
	 * a [code action](#CodeActionProvider.provideCodeActions) is run.
	 */
	export interface CodeActionContext {
		/**
		 * An array of diagnostics.
		 *
		 * @readonly
		 */
		readonly markers: editor.IMarkerData[];
		/**
		 * Requested kind of actions to return.
		 */
		readonly only?: string;
	}

	/**
	 * The code action interface defines the contract between extensions and
	 * the [light bulb](https://code.visualstudio.com/docs/editor/editingevolved#_code-action) feature.
	 */
	export interface CodeActionProvider {
		/**
		 * Provide commands for the given document and range.
		 */
		provideCodeActions(model: editor.ITextModel, range: Range, context: CodeActionContext, token: CancellationToken): (Command | CodeAction)[] | Thenable<(Command | CodeAction)[]>;
=======
		addOverlayWidget(widget: IOverlayWidget): void;
		/**
		 * Layout/Reposition an overlay widget. This is a ping to the editor to call widget.getPosition()
		 * and update appropiately.
		 */
		layoutOverlayWidget(widget: IOverlayWidget): void;
		/**
		 * Remove an overlay widget.
		 */
		removeOverlayWidget(widget: IOverlayWidget): void;
		/**
		 * Change the view zones. View zones are lost when a new model is attached to the editor.
		 */
		changeViewZones(callback: (accessor: IViewZoneChangeAccessor) => void): void;
		/**
		 * Get the horizontal position (left offset) for the column w.r.t to the beginning of the line.
		 * This method works only if the line `lineNumber` is currently rendered (in the editor's viewport).
		 * Use this method with caution.
		 */
		getOffsetForColumn(lineNumber: number, column: number): number;
		/**
		 * Force an editor render now.
		 */
		render(): void;
		/**
		 * Get the hit test target at coordinates `clientX` and `clientY`.
		 * The coordinates are relative to the top-left of the viewport.
		 *
		 * @returns Hit test target or null if the coordinates fall outside the editor or the editor has no model.
		 */
		getTargetAtClientPoint(clientX: number, clientY: number): IMouseTarget | null;
		/**
		 * Get the visible position for `position`.
		 * The result position takes scrolling into account and is relative to the top left corner of the editor.
		 * Explanation 1: the results of this method will change for the same `position` if the user scrolls the editor.
		 * Explanation 2: the results of this method will not change if the container of the editor gets repositioned.
		 * Warning: the results of this method are innacurate for positions that are outside the current editor viewport.
		 */
		getScrolledVisiblePosition(position: IPosition): {
			top: number;
			left: number;
			height: number;
		} | null;
		/**
		 * Apply the same font settings as the editor to `target`.
		 */
		applyFontInfo(target: HTMLElement): void;
	}

	/**
	 * Information about a line in the diff editor
	 */
	export interface IDiffLineInformation {
		readonly equivalentLineNumber: number;
	}

	/**
	 * A rich diff editor.
	 */
	export interface IDiffEditor extends IEditor {
		/**
		 * @see ICodeEditor.getDomNode
		 */
		getDomNode(): HTMLElement;
		/**
		 * An event emitted when the diff information computed by this diff editor has been updated.
		 * @event
		 */
		onDidUpdateDiff(listener: () => void): IDisposable;
		/**
		 * Saves current view state of the editor in a serializable object.
		 */
		saveViewState(): IDiffEditorViewState | null;
		/**
		 * Restores the view state of the editor from a serializable object generated by `saveViewState`.
		 */
		restoreViewState(state: IDiffEditorViewState): void;
		/**
		 * Type the getModel() of IEditor.
		 */
		getModel(): IDiffEditorModel | null;
		/**
		 * Sets the current model attached to this editor.
		 * If the previous model was created by the editor via the value key in the options
		 * literal object, it will be destroyed. Otherwise, if the previous model was set
		 * via setModel, or the model key in the options literal object, the previous model
		 * will not be destroyed.
		 * It is safe to call setModel(null) to simply detach the current model from the editor.
		 */
		setModel(model: IDiffEditorModel | null): void;
		/**
		 * Get the `original` editor.
		 */
		getOriginalEditor(): ICodeEditor;
		/**
		 * Get the `modified` editor.
		 */
		getModifiedEditor(): ICodeEditor;
		/**
		 * Get the computed diff information.
		 */
		getLineChanges(): ILineChange[] | null;
		/**
		 * Get information based on computed diff about a line number from the original model.
		 * If the diff computation is not finished or the model is missing, will return null.
		 */
		getDiffLineInformationForOriginal(lineNumber: number): IDiffLineInformation | null;
		/**
		 * Get information based on computed diff about a line number from the modified model.
		 * If the diff computation is not finished or the model is missing, will return null.
		 */
		getDiffLineInformationForModified(lineNumber: number): IDiffLineInformation | null;
	}

	export class FontInfo extends BareFontInfo {
		readonly _editorStylingBrand: void;
		readonly isTrusted: boolean;
		readonly isMonospace: boolean;
		readonly typicalHalfwidthCharacterWidth: number;
		readonly typicalFullwidthCharacterWidth: number;
		readonly canUseHalfwidthRightwardsArrow: boolean;
		readonly spaceWidth: number;
		readonly maxDigitWidth: number;
	}
	export class BareFontInfo {
		readonly _bareFontInfoBrand: void;
		readonly zoomLevel: number;
		readonly fontFamily: string;
		readonly fontWeight: string;
		readonly fontSize: number;
		readonly lineHeight: number;
		readonly letterSpacing: number;
>>>>>>> Stashed changes
	}
}

declare module monaco.languages {


	/**
	 * Describes how comments for a language work.
	 */
	export interface CommentRule {
		/**
		 * The line comment token, like `// this is a comment`
		 */
		lineComment?: string | null;
		/**
		 * The block comment character pair, like `/* block comment *&#47;`
		 */
		blockComment?: CharacterPair | null;
	}

	/**
	 * The language configuration interface defines the contract between extensions and
	 * various editor features, like automatic bracket insertion, automatic indentation etc.
	 */
	export interface LanguageConfiguration {
		/**
		 * The language's comment settings.
		 */
		comments?: CommentRule;
		/**
		 * The language's brackets.
		 * This configuration implicitly affects pressing Enter around these brackets.
		 */
		brackets?: CharacterPair[];
		/**
		 * The language's word definition.
		 * If the language supports Unicode identifiers (e.g. JavaScript), it is preferable
		 * to provide a word definition that uses exclusion of known separators.
		 * e.g.: A regex that matches anything except known separators (and dot is allowed to occur in a floating point number):
		 *   /(-?\d*\.\d\w*)|([^\`\~\!\@\#\%\^\&\*\(\)\-\=\+\[\{\]\}\\\|\;\:\'\"\,\.\<\>\/\?\s]+)/g
		 */
		wordPattern?: RegExp;
		/**
		 * The language's indentation settings.
		 */
		indentationRules?: IndentationRule;
		/**
		 * The language's rules to be evaluated when pressing Enter.
		 */
		onEnterRules?: OnEnterRule[];
		/**
		 * The language's auto closing pairs. The 'close' character is automatically inserted with the
		 * 'open' character is typed. If not set, the configured brackets will be used.
		 */
		autoClosingPairs?: IAutoClosingPairConditional[];
		/**
		 * The language's surrounding pairs. When the 'open' character is typed on a selection, the
		 * selected string is surrounded by the open and close characters. If not set, the autoclosing pairs
		 * settings will be used.
		 */
		surroundingPairs?: IAutoClosingPair[];
		/**
		 * Defines what characters must be after the cursor for bracket or quote autoclosing to occur when using the \'languageDefined\' autoclosing setting.
		 *
		 * This is typically the set of characters which can not start an expression, such as whitespace, closing brackets, non-unary operators, etc.
		 */
		autoCloseBefore?: string;
		/**
		 * The language's folding rules.
		 */
		folding?: FoldingRules;
		/**
		 * **Deprecated** Do not use.
		 *
		 * @deprecated Will be replaced by a better API soon.
		 */
		__electricCharacterSupport?: IBracketElectricCharacterContribution;
	}

	/**
	 * Describes indentation rules for a language.
	 */
	export interface IndentationRule {
		/**
		 * If a line matches this pattern, then all the lines after it should be unindendented once (until another rule matches).
		 */
		decreaseIndentPattern: RegExp;
		/**
		 * If a line matches this pattern, then all the lines after it should be indented once (until another rule matches).
		 */
		increaseIndentPattern: RegExp;
		/**
		 * If a line matches this pattern, then **only the next line** after it should be indented once.
		 */
		indentNextLinePattern?: RegExp;
		/**
		 * If a line matches this pattern, then its indentation should not be changed and it should not be evaluated against the other rules.
		 */
		unIndentedLinePattern?: RegExp;
	}

	/**
	 * Describes language specific folding markers such as '#region' and '#endregion'.
	 * The start and end regexes will be tested against the contents of all lines and must be designed efficiently:
	 * - the regex should start with '^'
	 * - regexp flags (i, g) are ignored
	 */
	export interface FoldingMarkers {
		start: RegExp;
		end: RegExp;
	}

	/**
	 * Describes folding rules for a language.
	 */
	export interface FoldingRules {
		/**
		 * Used by the indentation based strategy to decide wheter empty lines belong to the previous or the next block.
		 * A language adheres to the off-side rule if blocks in that language are expressed by their indentation.
		 * See [wikipedia](https://en.wikipedia.org/wiki/Off-side_rule) for more information.
		 * If not set, `false` is used and empty lines belong to the previous block.
		 */
		offSide?: boolean;
		/**
		 * Region markers used by the language.
		 */
		markers?: FoldingMarkers;
	}

	/**
	 * Describes language specific folding markers such as '#region' and '#endregion'.
	 * The start and end regexes will be tested against the contents of all lines and must be designed efficiently:
	 * - the regex should start with '^'
	 * - regexp flags (i, g) are ignored
	 */
	export interface FoldingMarkers {
		start: RegExp;
		end: RegExp;
	}

	/**
	 * Describes folding rules for a language.
	 */
	export interface FoldingRules {
		/**
		 * Used by the indentation based strategy to decide wheter empty lines belong to the previous or the next block.
		 * A language adheres to the off-side rule if blocks in that language are expressed by their indentation.
		 * See [wikipedia](https://en.wikipedia.org/wiki/Off-side_rule) for more information.
		 * If not set, `false` is used and empty lines belong to the previous block.
		 */
		offSide?: boolean;
		/**
		 * Region markers used by the language.
		 */
		markers?: FoldingMarkers;
	}

	/**
	 * Describes a rule to be evaluated when pressing Enter.
	 */
	export interface OnEnterRule {
		/**
		 * This rule will only execute if the text before the cursor matches this regular expression.
		 */
		beforeText: RegExp;
		/**
		 * This rule will only execute if the text after the cursor matches this regular expression.
		 */
		afterText?: RegExp;
		/**
		 * This rule will only execute if the text above the this line matches this regular expression.
		 */
		oneLineAboveText?: RegExp;
		/**
		 * The action to execute.
		 */
		action: EnterAction;
	}

	export interface IBracketElectricCharacterContribution {
		docComment?: IDocComment;
	}

	/**
	 * Definition of documentation comments (e.g. Javadoc/JSdoc)
	 */
	export interface IDocComment {
		/**
		 * The string that starts a doc comment (e.g. '/**')
		 */
		open: string;
		/**
		 * The string that appears on the last line and closes the doc comment (e.g. ' * /').
		 */
		close: string;
	}

	/**
	 * A tuple of two characters, like a pair of
	 * opening and closing brackets.
	 */
	export type CharacterPair = [string, string];

	export interface IAutoClosingPair {
		open: string;
		close: string;
	}

	export interface IAutoClosingPairConditional extends IAutoClosingPair {
		notIn?: string[];
	}

	/**
	 * Describes what to do with the indentation when pressing Enter.
	 */
	export enum IndentAction {
		/**
		 * Insert new line and copy the previous line's indentation.
		 */
		None = 0,
		/**
		 * Insert new line and indent once (relative to the previous line's indentation).
		 */
		Indent = 1,
		/**
		 * Insert two new lines:
		 *  - the first one indented which will hold the cursor
		 *  - the second one at the same indentation level
		 */
		IndentOutdent = 2,
		/**
		 * Insert new line and outdent once (relative to the previous line's indentation).
		 */
		Outdent = 3
	}

	/**
	 * Describes what to do when pressing Enter.
	 */
	export interface EnterAction {
		/**
		 * Describe what to do with the indentation.
		 */
		indentAction: IndentAction;
		/**
		 * Describe whether to outdent current line.
		 */
		outdentCurrentLine?: boolean;
		/**
		 * Describes text to be appended after the new line and after the indentation.
		 */
		appendText?: string;
		/**
		 * Describes the number of characters to remove from the new line's indentation.
		 */
		removeText?: number;
	}

	/**
	 * The state of the tokenizer between two lines.
	 * It is useful to store flags such as in multiline comment, etc.
	 * The model will clone the previous line's state and pass it in to tokenize the next line.
	 */
	export interface IState {
		clone(): IState;
		equals(other: IState): boolean;
	}

	/**
	 * A provider result represents the values a provider, like the [`HoverProvider`](#HoverProvider),
	 * may return. For once this is the actual result type `T`, like `Hover`, or a thenable that resolves
	 * to that type `T`. In addition, `null` and `undefined` can be returned - either directly or from a
	 * thenable.
	 */
	export type ProviderResult<T> = T | undefined | null | Thenable<T | undefined | null>;

	/**
	 * A hover represents additional information for a symbol or word. Hovers are
	 * rendered in a tooltip-like widget.
	 */
	export interface Hover {
		/**
		 * The contents of this hover.
		 */
		contents: IMarkdownString[];
		/**
		 * The range to which this hover applies. When missing, the
		 * editor will use the range at the current position or the
		 * current position itself.
		 */
		range?: IRange;
	}

	/**
	 * The hover provider interface defines the contract between extensions and
	 * the [hover](https://code.visualstudio.com/docs/editor/intellisense)-feature.
	 */
	export interface HoverProvider {
		/**
		 * Provide a hover for the given position and document. Multiple hovers at the same
		 * position will be merged by the editor. A hover can have a range which defaults
		 * to the word range at the position when omitted.
		 */
<<<<<<< Updated upstream
		provideHover(model: editor.ITextModel, position: Position, token: CancellationToken): ProviderResult<Hover>;
=======
		provideHover(model: model.ITextModel, position: Position, token: CancellationToken): ProviderResult<Hover>;
>>>>>>> Stashed changes
	}

	export enum CompletionItemKind {
		Method = 0,
		Function = 1,
		Constructor = 2,
		Field = 3,
		Variable = 4,
		Class = 5,
		Struct = 6,
		Interface = 7,
		Module = 8,
		Property = 9,
		Event = 10,
		Operator = 11,
		Unit = 12,
		Value = 13,
		Constant = 14,
		Enum = 15,
		EnumMember = 16,
		Keyword = 17,
		Text = 18,
		Color = 19,
		File = 20,
		Reference = 21,
		Customcolor = 22,
		Folder = 23,
		TypeParameter = 24,
		Snippet = 25
	}

	export enum CompletionItemInsertTextRule {
		/**
		 * Adjust whitespace/indentation of multiline insert texts to
		 * match the current line indentation.
		 */
		KeepWhitespace = 1,
		/**
		 * `insertText` is a snippet.
		 */
		InsertAsSnippet = 4
	}

	/**
	 * A completion item represents a text snippet that is
	 * proposed to complete text that is being typed.
	 */
	export interface CompletionItem {
		/**
		 * The label of this completion item. By default
		 * this is also the text that is inserted when selecting
		 * this completion.
		 */
		label: string;
		/**
		 * The kind of this completion item. Based on the kind
		 * an icon is chosen by the editor.
		 */
		kind: CompletionItemKind;
		/**
		 * A human-readable string with additional information
		 * about this item, like type or symbol information.
		 */
		detail?: string;
		/**
		 * A human-readable string that represents a doc-comment.
		 */
		documentation?: string | IMarkdownString;
		/**
		 * A string that should be used when comparing this item
		 * with other items. When `falsy` the [label](#CompletionItem.label)
		 * is used.
		 */
		sortText?: string;
		/**
		 * A string that should be used when filtering a set of
		 * completion items. When `falsy` the [label](#CompletionItem.label)
		 * is used.
		 */
		filterText?: string;
		/**
		 * Select this item when showing. *Note* that only one completion item can be selected and
		 * that the editor decides which item that is. The rule is that the *first* item of those
		 * that match best is selected.
		 */
		preselect?: boolean;
		/**
		 * A string or snippet that should be inserted in a document when selecting
		 * this completion. When `falsy` the [label](#CompletionItem.label)
		 * is used.
		 */
		insertText: string;
		/**
		 * Addition rules (as bitmask) that should be applied when inserting
		 * this completion.
		 */
		insertTextRules?: CompletionItemInsertTextRule;
		/**
		 * A range of text that should be replaced by this completion item.
		 *
		 * Defaults to a range from the start of the [current word](#TextDocument.getWordRangeAtPosition) to the
		 * current position.
		 *
		 * *Note:* The range must be a [single line](#Range.isSingleLine) and it must
		 * [contain](#Range.contains) the position at which completion has been [requested](#CompletionItemProvider.provideCompletionItems).
		 */
		range?: IRange;
		/**
		 * An optional set of characters that when pressed while this completion is active will accept it first and
		 * then type that character. *Note* that all commit characters should have `length=1` and that superfluous
		 * characters will be ignored.
		 */
		commitCharacters?: string[];
		/**
		 * An optional array of additional text edits that are applied when
		 * selecting this completion. Edits must not overlap with the main edit
		 * nor with themselves.
		 */
<<<<<<< Updated upstream
		additionalTextEdits?: editor.ISingleEditOperation[];
=======
		additionalTextEdits?: model.ISingleEditOperation[];
>>>>>>> Stashed changes
		/**
		 * A command that should be run upon acceptance of this item.
		 */
		command?: Command;
	}

	export interface CompletionList {
		suggestions: CompletionItem[];
		incomplete?: boolean;
		dispose?(): void;
	}

	/**
	 * How a suggest provider was triggered.
	 */
	export enum CompletionTriggerKind {
		Invoke = 0,
		TriggerCharacter = 1,
		TriggerForIncompleteCompletions = 2
	}

	/**
	 * Contains additional information about the context in which
	 * [completion provider](#CompletionItemProvider.provideCompletionItems) is triggered.
	 */
	export interface CompletionContext {
		/**
		 * How the completion was triggered.
		 */
		triggerKind: CompletionTriggerKind;
		/**
		 * Character that triggered the completion item provider.
		 *
		 * `undefined` if provider was not triggered by a character.
		 */
		triggerCharacter?: string;
	}

	/**
	 * The completion item provider interface defines the contract between extensions and
	 * the [IntelliSense](https://code.visualstudio.com/docs/editor/intellisense).
	 *
	 * When computing *complete* completion items is expensive, providers can optionally implement
	 * the `resolveCompletionItem`-function. In that case it is enough to return completion
	 * items with a [label](#CompletionItem.label) from the
	 * [provideCompletionItems](#CompletionItemProvider.provideCompletionItems)-function. Subsequently,
	 * when a completion item is shown in the UI and gains focus this provider is asked to resolve
	 * the item, like adding [doc-comment](#CompletionItem.documentation) or [details](#CompletionItem.detail).
	 */
	export interface CompletionItemProvider {
		triggerCharacters?: string[];
		/**
		 * Provide completion items for the given position and document.
		 */
<<<<<<< Updated upstream
		provideCompletionItems(model: editor.ITextModel, position: Position, context: CompletionContext, token: CancellationToken): ProviderResult<CompletionList>;
=======
		provideCompletionItems(model: model.ITextModel, position: Position, context: CompletionContext, token: CancellationToken): ProviderResult<CompletionList>;
>>>>>>> Stashed changes
		/**
		 * Given a completion item fill in more data, like [doc-comment](#CompletionItem.documentation)
		 * or [details](#CompletionItem.detail).
		 *
		 * The editor will only resolve a completion item once.
		 */
<<<<<<< Updated upstream
		resolveCompletionItem?(model: editor.ITextModel, position: Position, item: CompletionItem, token: CancellationToken): ProviderResult<CompletionItem>;
=======
		resolveCompletionItem?(model: model.ITextModel, position: Position, item: CompletionItem, token: CancellationToken): ProviderResult<CompletionItem>;
>>>>>>> Stashed changes
	}

	export interface CodeAction {
		title: string;
		command?: Command;
		edit?: WorkspaceEdit;
<<<<<<< Updated upstream
		diagnostics?: editor.IMarkerData[];
=======
		diagnostics?: IMarkerData[];
>>>>>>> Stashed changes
		kind?: string;
	}

	/**
	 * Represents a parameter of a callable-signature. A parameter can
	 * have a label and a doc-comment.
	 */
	export interface ParameterInformation {
		/**
		 * The label of this signature. Will be shown in
		 * the UI.
		 */
		label: string | [number, number];
		/**
		 * The human-readable doc-comment of this signature. Will be shown
		 * in the UI but can be omitted.
		 */
		documentation?: string | IMarkdownString;
	}

	/**
	 * Represents the signature of something callable. A signature
	 * can have a label, like a function-name, a doc-comment, and
	 * a set of parameters.
	 */
	export interface SignatureInformation {
		/**
		 * The label of this signature. Will be shown in
		 * the UI.
		 */
		label: string;
		/**
		 * The human-readable doc-comment of this signature. Will be shown
		 * in the UI but can be omitted.
		 */
		documentation?: string | IMarkdownString;
		/**
		 * The parameters of this signature.
		 */
		parameters: ParameterInformation[];
	}

	/**
	 * Signature help represents the signature of something
	 * callable. There can be multiple signatures but only one
	 * active and only one active parameter.
	 */
	export interface SignatureHelp {
		/**
		 * One or more signatures.
		 */
		signatures: SignatureInformation[];
		/**
		 * The active signature.
		 */
		activeSignature: number;
		/**
		 * The active parameter of the active signature.
		 */
		activeParameter: number;
	}

	export enum SignatureHelpTriggerReason {
		Invoke = 1,
		TriggerCharacter = 2,
		Retrigger = 3
	}

	export interface SignatureHelpContext {
		triggerReason: SignatureHelpTriggerReason;
		triggerCharacter?: string;
	}

	/**
	 * The signature help provider interface defines the contract between extensions and
	 * the [parameter hints](https://code.visualstudio.com/docs/editor/intellisense)-feature.
	 */
	export interface SignatureHelpProvider {
		readonly signatureHelpTriggerCharacters: ReadonlyArray<string>;
		readonly signatureHelpRetriggerCharacters: ReadonlyArray<string>;
		/**
		 * Provide help for the signature at the given position and document.
		 */
<<<<<<< Updated upstream
		provideSignatureHelp(model: editor.ITextModel, position: Position, token: CancellationToken, context: SignatureHelpContext): ProviderResult<SignatureHelp>;
=======
		provideSignatureHelp(model: model.ITextModel, position: Position, token: CancellationToken, context: SignatureHelpContext): ProviderResult<SignatureHelp>;
>>>>>>> Stashed changes
	}

	/**
	 * A document highlight kind.
	 */
	export enum DocumentHighlightKind {
		/**
		 * A textual occurrence.
		 */
		Text = 0,
		/**
		 * Read-access of a symbol, like reading a variable.
		 */
		Read = 1,
		/**
		 * Write-access of a symbol, like writing to a variable.
		 */
		Write = 2
	}

	/**
	 * A document highlight is a range inside a text document which deserves
	 * special attention. Usually a document highlight is visualized by changing
	 * the background color of its range.
	 */
	export interface DocumentHighlight {
		/**
		 * The range this highlight applies to.
		 */
		range: IRange;
		/**
		 * The highlight kind, default is [text](#DocumentHighlightKind.Text).
		 */
		kind: DocumentHighlightKind;
	}

	/**
	 * The document highlight provider interface defines the contract between extensions and
	 * the word-highlight-feature.
	 */
	export interface DocumentHighlightProvider {
		/**
		 * Provide a set of document highlights, like all occurrences of a variable or
		 * all exit-points of a function.
		 */
<<<<<<< Updated upstream
		provideDocumentHighlights(model: editor.ITextModel, position: Position, token: CancellationToken): ProviderResult<DocumentHighlight[]>;
=======
		provideDocumentHighlights(model: model.ITextModel, position: Position, token: CancellationToken): ProviderResult<DocumentHighlight[]>;
>>>>>>> Stashed changes
	}

	/**
	 * Value-object that contains additional information when
	 * requesting references.
	 */
	export interface ReferenceContext {
		/**
		 * Include the declaration of the current symbol.
		 */
		includeDeclaration: boolean;
	}

	/**
	 * The reference provider interface defines the contract between extensions and
	 * the [find references](https://code.visualstudio.com/docs/editor/editingevolved#_peek)-feature.
	 */
	export interface ReferenceProvider {
		/**
		 * Provide a set of project-wide references for the given position and document.
		 */
<<<<<<< Updated upstream
		provideReferences(model: editor.ITextModel, position: Position, context: ReferenceContext, token: CancellationToken): ProviderResult<Location[]>;
=======
		provideReferences(model: model.ITextModel, position: Position, context: ReferenceContext, token: CancellationToken): ProviderResult<Location[]>;
>>>>>>> Stashed changes
	}

	/**
	 * Represents a location inside a resource, such as a line
	 * inside a text file.
	 */
	export interface Location {
		/**
		 * The resource identifier of this location.
		 */
		uri: Uri;
		/**
		 * The document range of this locations.
		 */
		range: IRange;
	}

	/**
	 * The definition of a symbol represented as one or many [locations](#Location).
	 * For most programming languages there is only one location at which a symbol is
	 * defined.
	 */
	export type Definition = Location | Location[];

	export interface DefinitionLink {
		origin?: IRange;
		uri: Uri;
		range: IRange;
		selectionRange?: IRange;
	}

	/**
	 * The definition provider interface defines the contract between extensions and
	 * the [go to definition](https://code.visualstudio.com/docs/editor/editingevolved#_go-to-definition)
	 * and peek definition features.
	 */
	export interface DefinitionProvider {
		/**
		 * Provide the definition of the symbol at the given position and document.
		 */
<<<<<<< Updated upstream
		provideDefinition(model: editor.ITextModel, position: Position, token: CancellationToken): ProviderResult<Definition | DefinitionLink[]>;
=======
		provideDefinition(model: model.ITextModel, position: Position, token: CancellationToken): ProviderResult<Definition | DefinitionLink[]>;
>>>>>>> Stashed changes
	}

	/**
	 * The implementation provider interface defines the contract between extensions and
	 * the go to implementation feature.
	 */
	export interface ImplementationProvider {
		/**
		 * Provide the implementation of the symbol at the given position and document.
		 */
<<<<<<< Updated upstream
		provideImplementation(model: editor.ITextModel, position: Position, token: CancellationToken): ProviderResult<Definition | DefinitionLink[]>;
=======
		provideImplementation(model: model.ITextModel, position: Position, token: CancellationToken): ProviderResult<Definition | DefinitionLink[]>;
>>>>>>> Stashed changes
	}

	/**
	 * The type definition provider interface defines the contract between extensions and
	 * the go to type definition feature.
	 */
	export interface TypeDefinitionProvider {
		/**
		 * Provide the type definition of the symbol at the given position and document.
		 */
<<<<<<< Updated upstream
		provideTypeDefinition(model: editor.ITextModel, position: Position, token: CancellationToken): ProviderResult<Definition | DefinitionLink[]>;
=======
		provideTypeDefinition(model: model.ITextModel, position: Position, token: CancellationToken): ProviderResult<Definition | DefinitionLink[]>;
>>>>>>> Stashed changes
	}

	/**
	 * A symbol kind.
	 */
	export enum SymbolKind {
		File = 0,
		Module = 1,
		Namespace = 2,
		Package = 3,
		Class = 4,
		Method = 5,
		Property = 6,
		Field = 7,
		Constructor = 8,
		Enum = 9,
		Interface = 10,
		Function = 11,
		Variable = 12,
		Constant = 13,
		String = 14,
		Number = 15,
		Boolean = 16,
		Array = 17,
		Object = 18,
		Key = 19,
		Null = 20,
		EnumMember = 21,
		Struct = 22,
		Event = 23,
		Operator = 24,
		TypeParameter = 25
	}

	export interface DocumentSymbol {
		name: string;
		detail: string;
		kind: SymbolKind;
		containerName?: string;
		range: IRange;
		selectionRange: IRange;
		children?: DocumentSymbol[];
	}

	/**
	 * The document symbol provider interface defines the contract between extensions and
	 * the [go to symbol](https://code.visualstudio.com/docs/editor/editingevolved#_goto-symbol)-feature.
	 */
	export interface DocumentSymbolProvider {
		displayName?: string;
		/**
		 * Provide symbol information for the given document.
		 */
<<<<<<< Updated upstream
		provideDocumentSymbols(model: editor.ITextModel, token: CancellationToken): ProviderResult<DocumentSymbol[]>;
=======
		provideDocumentSymbols(model: model.ITextModel, token: CancellationToken): ProviderResult<DocumentSymbol[]>;
>>>>>>> Stashed changes
	}

	export type TextEdit = {
		range: IRange;
		text: string;
<<<<<<< Updated upstream
		eol?: editor.EndOfLineSequence;
	} | {
		range: undefined;
		text: undefined;
		eol: editor.EndOfLineSequence;
=======
		eol?: model.EndOfLineSequence;
	} | {
		range: undefined;
		text: undefined;
		eol: model.EndOfLineSequence;
>>>>>>> Stashed changes
	};

	/**
	 * Interface used to format a model
	 */
	export interface FormattingOptions {
		/**
		 * Size of a tab in spaces.
		 */
		tabSize: number;
		/**
		 * Prefer spaces over tabs.
		 */
		insertSpaces: boolean;
	}

	/**
	 * The document formatting provider interface defines the contract between extensions and
	 * the formatting-feature.
	 */
	export interface DocumentFormattingEditProvider {
		/**
		 * Provide formatting edits for a whole document.
		 */
<<<<<<< Updated upstream
		provideDocumentFormattingEdits(model: editor.ITextModel, options: FormattingOptions, token: CancellationToken): ProviderResult<TextEdit[]>;
=======
		provideDocumentFormattingEdits(model: model.ITextModel, options: FormattingOptions, token: CancellationToken): ProviderResult<TextEdit[]>;
>>>>>>> Stashed changes
	}

	/**
	 * The document formatting provider interface defines the contract between extensions and
	 * the formatting-feature.
	 */
	export interface DocumentRangeFormattingEditProvider {
		/**
		 * Provide formatting edits for a range in a document.
		 *
		 * The given range is a hint and providers can decide to format a smaller
		 * or larger range. Often this is done by adjusting the start and end
		 * of the range to full syntax nodes.
		 */
<<<<<<< Updated upstream
		provideDocumentRangeFormattingEdits(model: editor.ITextModel, range: Range, options: FormattingOptions, token: CancellationToken): ProviderResult<TextEdit[]>;
=======
		provideDocumentRangeFormattingEdits(model: model.ITextModel, range: Range, options: FormattingOptions, token: CancellationToken): ProviderResult<TextEdit[]>;
>>>>>>> Stashed changes
	}

	/**
	 * The document formatting provider interface defines the contract between extensions and
	 * the formatting-feature.
	 */
	export interface OnTypeFormattingEditProvider {
		autoFormatTriggerCharacters: string[];
		/**
		 * Provide formatting edits after a character has been typed.
		 *
		 * The given position and character should hint to the provider
		 * what range the position to expand to, like find the matching `{`
		 * when `}` has been entered.
		 */
<<<<<<< Updated upstream
		provideOnTypeFormattingEdits(model: editor.ITextModel, position: Position, ch: string, options: FormattingOptions, token: CancellationToken): ProviderResult<TextEdit[]>;
=======
		provideOnTypeFormattingEdits(model: model.ITextModel, position: Position, ch: string, options: FormattingOptions, token: CancellationToken): ProviderResult<TextEdit[]>;
>>>>>>> Stashed changes
	}

	/**
	 * A link inside the editor.
	 */
	export interface ILink {
		range: IRange;
		url?: string;
	}

	/**
	 * A provider of links.
	 */
	export interface LinkProvider {
<<<<<<< Updated upstream
		provideLinks(model: editor.ITextModel, token: CancellationToken): ProviderResult<ILink[]>;
		resolveLink?: (link: ILink, token: CancellationToken) => ProviderResult<ILink>;
	}

	/**
	 * A color in RGBA format.
	 */
	export interface IColor {
		/**
		 * The red component in the range [0-1].
		 */
		readonly red: number;
		/**
		 * The green component in the range [0-1].
		 */
		readonly green: number;
		/**
		 * The blue component in the range [0-1].
		 */
		readonly blue: number;
		/**
		 * The alpha component in the range [0-1].
		 */
		readonly alpha: number;
	}

	/**
	 * String representations for a color
	 */
	export interface IColorPresentation {
		/**
		 * The label of this color presentation. It will be shown on the color
		 * picker header. By default this is also the text that is inserted when selecting
		 * this color presentation.
		 */
		label: string;
		/**
		 * An [edit](#TextEdit) which is applied to a document when selecting
		 * this presentation for the color.
		 */
		textEdit?: TextEdit;
		/**
		 * An optional array of additional [text edits](#TextEdit) that are applied when
		 * selecting this color presentation.
		 */
		additionalTextEdits?: TextEdit[];
	}

	/**
	 * A color range is a range in a text model which represents a color.
	 */
	export interface IColorInformation {
		/**
		 * The range within the model.
		 */
		range: IRange;
		/**
		 * The color represented in this range.
		 */
		color: IColor;
	}

	/**
	 * A provider of colors for editor models.
	 */
	export interface DocumentColorProvider {
		/**
		 * Provides the color ranges for a specific model.
		 */
		provideDocumentColors(model: editor.ITextModel, token: CancellationToken): ProviderResult<IColorInformation[]>;
		/**
		 * Provide the string representations for a color.
		 */
		provideColorPresentations(model: editor.ITextModel, colorInfo: IColorInformation, token: CancellationToken): ProviderResult<IColorPresentation[]>;
	}

	export interface FoldingContext {
	}

	/**
	 * A provider of colors for editor models.
	 */
	export interface FoldingRangeProvider {
		/**
		 * Provides the color ranges for a specific model.
		 */
		provideFoldingRanges(model: editor.ITextModel, context: FoldingContext, token: CancellationToken): ProviderResult<FoldingRange[]>;
	}

	export interface FoldingRange {
		/**
		 * The one-based start line of the range to fold. The folded area starts after the line's last character.
		 */
		start: number;
		/**
		 * The one-based end line of the range to fold. The folded area ends with the line's last character.
		 */
		end: number;
		/**
		 * Describes the [Kind](#FoldingRangeKind) of the folding range such as [Comment](#FoldingRangeKind.Comment) or
		 * [Region](#FoldingRangeKind.Region). The kind is used to categorize folding ranges and used by commands
		 * like 'Fold all comments'. See
		 * [FoldingRangeKind](#FoldingRangeKind) for an enumeration of standardized kinds.
		 */
		kind?: FoldingRangeKind;
	}

	export class FoldingRangeKind {
		value: string;
		/**
		 * Kind for folding range representing a comment. The value of the kind is 'comment'.
		 */
		static readonly Comment: FoldingRangeKind;
		/**
		 * Kind for folding range representing a import. The value of the kind is 'imports'.
		 */
		static readonly Imports: FoldingRangeKind;
		/**
		 * Kind for folding range representing regions (for example marked by `#region`, `#endregion`).
		 * The value of the kind is 'region'.
		 */
		static readonly Region: FoldingRangeKind;
		/**
		 * Creates a new [FoldingRangeKind](#FoldingRangeKind).
		 *
		 * @param value of the kind.
		 */
		constructor(value: string);
	}

	export interface ResourceFileEdit {
		oldUri: Uri;
		newUri: Uri;
		options: {
			overwrite?: boolean;
			ignoreIfNotExists?: boolean;
			ignoreIfExists?: boolean;
			recursive?: boolean;
		};
	}

	export interface ResourceTextEdit {
		resource: Uri;
		modelVersionId?: number;
		edits: TextEdit[];
	}

	export interface WorkspaceEdit {
		edits: Array<ResourceTextEdit | ResourceFileEdit>;
	}

	export interface Rejection {
		rejectReason?: string;
	}

	export interface RenameLocation {
		range: IRange;
		text: string;
	}

	export interface RenameProvider {
		provideRenameEdits(model: editor.ITextModel, position: Position, newName: string, token: CancellationToken): ProviderResult<WorkspaceEdit & Rejection>;
		resolveRenameLocation?(model: editor.ITextModel, position: Position, token: CancellationToken): ProviderResult<RenameLocation & Rejection>;
	}

	export interface Command {
		id: string;
		title: string;
		tooltip?: string;
		arguments?: any[];
	}

	export interface ICodeLensSymbol {
		range: IRange;
		id?: string;
		command?: Command;
	}

	export interface CodeLensProvider {
		onDidChange?: IEvent<this>;
		provideCodeLenses(model: editor.ITextModel, token: CancellationToken): ProviderResult<ICodeLensSymbol[]>;
		resolveCodeLens?(model: editor.ITextModel, codeLens: ICodeLensSymbol, token: CancellationToken): ProviderResult<ICodeLensSymbol>;
	}

	export interface ILanguageExtensionPoint {
		id: string;
		extensions?: string[];
		filenames?: string[];
		filenamePatterns?: string[];
		firstLine?: string;
		aliases?: string[];
		mimetypes?: string[];
		configuration?: Uri;
	}
=======
		provideLinks(model: model.ITextModel, token: CancellationToken): ProviderResult<ILink[]>;
		resolveLink?: (link: ILink, token: CancellationToken) => ProviderResult<ILink>;
	}

>>>>>>> Stashed changes
	/**
	 * A color in RGBA format.
	 */
	export interface IColor {
		/**
		 * The red component in the range [0-1].
		 */
		readonly red: number;
		/**
		 * The green component in the range [0-1].
		 */
		readonly green: number;
		/**
		 * The blue component in the range [0-1].
		 */
		readonly blue: number;
		/**
		 * The alpha component in the range [0-1].
		 */
<<<<<<< Updated upstream
		tokenPostfix?: string;
=======
		readonly alpha: number;
>>>>>>> Stashed changes
	}

	/**
	 * String representations for a color
	 */
<<<<<<< Updated upstream
	export type IShortMonarchLanguageRule1 = [RegExp, IMonarchLanguageAction];

	export type IShortMonarchLanguageRule2 = [RegExp, IMonarchLanguageAction, string];

	export interface IExpandedMonarchLanguageRule {
=======
	export interface IColorPresentation {
>>>>>>> Stashed changes
		/**
		 * The label of this color presentation. It will be shown on the color
		 * picker header. By default this is also the text that is inserted when selecting
		 * this color presentation.
		 */
		label: string;
		/**
		 * An [edit](#TextEdit) which is applied to a document when selecting
		 * this presentation for the color.
		 */
		textEdit?: TextEdit;
		/**
		 * An optional array of additional [text edits](#TextEdit) that are applied when
		 * selecting this color presentation.
		 */
		additionalTextEdits?: TextEdit[];
	}

	export type IMonarchLanguageRule = IShortMonarchLanguageRule1 | IShortMonarchLanguageRule2 | IExpandedMonarchLanguageRule;

	/**
	 * A color range is a range in a text model which represents a color.
	 */
<<<<<<< Updated upstream
	export type IShortMonarchLanguageAction = string;

	export interface IExpandedMonarchLanguageAction {
		/**
		 * array of actions for each parenthesized match group
		 */
		group?: IMonarchLanguageAction[];
=======
	export interface IColorInformation {
>>>>>>> Stashed changes
		/**
		 * The range within the model.
		 */
		range: IRange;
		/**
		 * The color represented in this range.
		 */
		color: IColor;
	}

	/**
	 * A provider of colors for editor models.
	 */
	export interface DocumentColorProvider {
		/**
		 * Provides the color ranges for a specific model.
		 */
		provideDocumentColors(model: model.ITextModel, token: CancellationToken): ProviderResult<IColorInformation[]>;
		/**
		 * Provide the string representations for a color.
		 */
		provideColorPresentations(model: model.ITextModel, colorInfo: IColorInformation, token: CancellationToken): ProviderResult<IColorPresentation[]>;
	}

	export interface FoldingContext {
	}

	/**
	 * A provider of colors for editor models.
	 */
	export interface FoldingRangeProvider {
		/**
		 * Provides the color ranges for a specific model.
		 */
		provideFoldingRanges(model: model.ITextModel, context: FoldingContext, token: CancellationToken): ProviderResult<FoldingRange[]>;
	}

	export interface FoldingRange {
		/**
		 * The one-based start line of the range to fold. The folded area starts after the line's last character.
		 */
		start: number;
		/**
		 * The one-based end line of the range to fold. The folded area ends with the line's last character.
		 */
		end: number;
		/**
		 * Describes the [Kind](#FoldingRangeKind) of the folding range such as [Comment](#FoldingRangeKind.Comment) or
		 * [Region](#FoldingRangeKind.Region). The kind is used to categorize folding ranges and used by commands
		 * like 'Fold all comments'. See
		 * [FoldingRangeKind](#FoldingRangeKind) for an enumeration of standardized kinds.
		 */
		kind?: FoldingRangeKind;
	}

<<<<<<< Updated upstream
	export type IMonarchLanguageAction = IShortMonarchLanguageAction | IExpandedMonarchLanguageAction | IShortMonarchLanguageAction[] | IExpandedMonarchLanguageAction[];

	/**
	 * This interface can be shortened as an array, ie. ['{','}','delimiter.curly']
	 */
	export interface IMonarchLanguageBracket {
=======
	export class FoldingRangeKind {
		value: string;
>>>>>>> Stashed changes
		/**
		 * Kind for folding range representing a comment. The value of the kind is 'comment'.
		 */
		static readonly Comment: FoldingRangeKind;
		/**
		 * Kind for folding range representing a import. The value of the kind is 'imports'.
		 */
		static readonly Imports: FoldingRangeKind;
		/**
		 * Kind for folding range representing regions (for example marked by `#region`, `#endregion`).
		 * The value of the kind is 'region'.
		 */
		static readonly Region: FoldingRangeKind;
		/**
		 * Creates a new [FoldingRangeKind](#FoldingRangeKind).
		 *
		 * @param value of the kind.
		 */
		constructor(value: string);
	}

	export interface ResourceFileEdit {
		oldUri: Uri;
		newUri: Uri;
		options: {
			overwrite?: boolean;
			ignoreIfNotExists?: boolean;
			ignoreIfExists?: boolean;
			recursive?: boolean;
		};
	}

	export interface ResourceTextEdit {
		resource: Uri;
		modelVersionId?: number;
		edits: TextEdit[];
	}

	export interface WorkspaceEdit {
		edits: Array<ResourceTextEdit | ResourceFileEdit>;
	}

	export interface Rejection {
		rejectReason?: string;
	}

	export interface RenameLocation {
		range: IRange;
		text: string;
	}

	export interface RenameProvider {
		provideRenameEdits(model: model.ITextModel, position: Position, newName: string, token: CancellationToken): ProviderResult<WorkspaceEdit & Rejection>;
		resolveRenameLocation?(model: model.ITextModel, position: Position, token: CancellationToken): ProviderResult<RenameLocation & Rejection>;
	}

	export interface Command {
		id: string;
		title: string;
		tooltip?: string;
		arguments?: any[];
	}

	export interface ICodeLensSymbol {
		range: IRange;
		id?: string;
		command?: Command;
	}

	export interface CodeLensProvider {
		onDidChange?: IEvent<this>;
		provideCodeLenses(model: model.ITextModel, token: CancellationToken): ProviderResult<ICodeLensSymbol[]>;
		resolveCodeLens?(model: model.ITextModel, codeLens: ICodeLensSymbol, token: CancellationToken): ProviderResult<ICodeLensSymbol>;
	}

	export interface ILanguageExtensionPoint {
		id: string;
		extensions?: string[];
		filenames?: string[];
		filenamePatterns?: string[];
		firstLine?: string;
		aliases?: string[];
		mimetypes?: string[];
		configuration?: Uri;
	}

}

declare namespace monaco.worker {


	export interface IMirrorModel {
		readonly uri: Uri;
		readonly version: number;
		getValue(): string;
	}

	export interface IWorkerContext {
		/**
		 * Get all available mirror models in this worker.
		 */
		getMirrorModels(): IMirrorModel[];
	}

}<|MERGE_RESOLUTION|>--- conflicted
+++ resolved
@@ -25,16 +25,55 @@
 		dispose(): void;
 	}
 
-	export enum Severity {
-		Ignore = 0,
-		Info = 1,
-		Warning = 2,
-		Error = 3,
-	}
-
-
-
-	export type TValueCallback<T = any> = (value: T | PromiseLike<T>) => void;
+	export enum MarkerTag {
+		Unnecessary = 1,
+	}
+
+	export enum MarkerSeverity {
+		Hint = 1,
+		Info = 2,
+		Warning = 4,
+		Error = 8,
+	}
+
+
+
+	export class Promise<T = any> {
+		constructor(executor: (resolve: (value: T | PromiseLike<T>) => void, reject: (reason: any) => void) => void);
+
+		public then<TResult1 = T, TResult2 = never>(
+			onfulfilled?: ((value: T) => TResult1 | PromiseLike<TResult1>) | null,
+			onrejected?: ((reason: any) => TResult2 | PromiseLike<TResult2>) | null): Promise<TResult1 | TResult2>;
+
+
+		public static as(value: null): Promise<null>;
+		public static as(value: undefined): Promise<undefined>;
+		public static as<T>(value: PromiseLike<T>): PromiseLike<T>;
+		public static as<T, SomePromise extends PromiseLike<T>>(value: SomePromise): SomePromise;
+		public static as<T>(value: T): Promise<T>;
+
+		public static join<T1, T2>(promises: [T1 | PromiseLike<T1>, T2 | PromiseLike<T2>]): Promise<[T1, T2]>;
+		public static join<T>(promises: (T | PromiseLike<T>)[]): Promise<T[]>;
+
+		public static wrap<T>(value: T | PromiseLike<T>): Promise<T>;
+
+		public static wrapError<T = never>(error: Error): Promise<T>;
+	}
+
+	export class CancellationTokenSource {
+		readonly token: CancellationToken;
+		cancel(): void;
+		dispose(): void;
+	}
+
+	export interface CancellationToken {
+		readonly isCancellationRequested: boolean;
+		/**
+		 * An event emitted when cancellation is requested
+		 * @event
+		 */
+		readonly onCancellationRequested: IEvent<any>;
+	}
 
 	/**
 	 * Uniform Resource Identifier (Uri) http://tools.ietf.org/html/rfc3986.
@@ -156,7 +195,6 @@
 		toString(skipEncoding?: boolean): string;
 		toJSON(): object;
 		static revive(data: UriComponents | any): Uri;
-<<<<<<< Updated upstream
 	}
 
 	export interface UriComponents {
@@ -165,8 +203,6 @@
 		path: string;
 		query: string;
 		fragment: string;
-=======
->>>>>>> Stashed changes
 	}
 
 	/**
@@ -357,7 +393,6 @@
 		static readonly WinCtrl: number;
 		static chord(firstPart: number, secondPart: number): number;
 	}
-<<<<<<< Updated upstream
 	export interface IMarkdownString {
 		value: string;
 		isTrusted?: boolean;
@@ -393,8 +428,6 @@
 		preventDefault(): void;
 		stopPropagation(): void;
 	}
-=======
->>>>>>> Stashed changes
 
 	export interface IScrollEvent {
 		readonly scrollTop: number;
@@ -778,7 +811,6 @@
 declare namespace monaco.editor {
 
 
-<<<<<<< Updated upstream
 	/**
 	 * Create a new editor under `domElement`.
 	 * `domElement` should be empty (not contain other dom nodes).
@@ -923,8 +955,6 @@
 		[colorId: string]: string;
 	};
 
-=======
->>>>>>> Stashed changes
 	export interface ITokenThemeRule {
 		token: string;
 		foreground?: string;
@@ -966,7 +996,6 @@
 		 */
 		label?: string;
 	}
-<<<<<<< Updated upstream
 
 	/**
 	 * Description of an action contribution
@@ -1073,8 +1102,6 @@
 		getOriginalEditor(): IStandaloneCodeEditor;
 		getModifiedEditor(): IStandaloneCodeEditor;
 	}
-=======
->>>>>>> Stashed changes
 	export interface ICommandHandler {
 		(...args: any[]): void;
 	}
@@ -1083,13 +1110,10 @@
 		set(value: T): void;
 		reset(): void;
 		get(): T | undefined;
-<<<<<<< Updated upstream
 	}
 
 	export interface IEditorOverrideServices {
 		[index: string]: any;
-=======
->>>>>>> Stashed changes
 	}
 
 	export interface IMarker {
@@ -1121,7 +1145,6 @@
 		endColumn: number;
 		relatedInformation?: IRelatedInformation[];
 		tags?: MarkerTag[];
-<<<<<<< Updated upstream
 	}
 
 	/**
@@ -1143,15 +1166,12 @@
 	export interface IColorizerElementOptions extends IColorizerOptions {
 		theme?: string;
 		mimeType?: string;
-=======
->>>>>>> Stashed changes
 	}
 
 	export enum ScrollbarVisibility {
 		Auto = 1,
 		Hidden = 2,
 		Visible = 3
-<<<<<<< Updated upstream
 	}
 
 	export interface ThemeColor {
@@ -1166,14 +1186,11 @@
 		Center = 2,
 		Right = 4,
 		Full = 7
-=======
->>>>>>> Stashed changes
-	}
-
-	/**
-	 * A builder and helper for edit operations for a command.
-	 */
-<<<<<<< Updated upstream
+	}
+
+	/**
+	 * Options for rendering a model decoration in the overview ruler.
+	 */
 	export interface IModelDecorationOverviewRulerOptions {
 		/**
 		 * CSS color to render in the overview ruler.
@@ -1185,38 +1202,15 @@
 		 * e.g.: rgba(100, 100, 100, 0.5) or a color from the color registry
 		 */
 		darkColor?: string | ThemeColor;
-=======
-	export interface IEditOperationBuilder {
-		/**
-		 * Add a new edit operation (a replace operation).
-		 * @param range The range to replace (delete). May be empty to represent a simple insert.
-		 * @param text The text to replace with. May be null to represent a simple delete.
-		 */
-		addEditOperation(range: Range, text: string | null): void;
-		/**
-		 * Add a new edit operation (a replace operation).
-		 * The inverse edits will be accessible in `ICursorStateComputerData.getInverseEditOperations()`
-		 * @param range The range to replace (delete). May be empty to represent a simple insert.
-		 * @param text The text to replace with. May be null to represent a simple delete.
-		 */
-		addTrackedEditOperation(range: Range, text: string | null): void;
->>>>>>> Stashed changes
-		/**
-		 * Track `selection` when applying edit operations.
-		 * A best effort will be made to not grow/expand the selection.
-		 * An empty selection will clamp to a nearby character.
-		 * @param selection The selection to track.
-		 * @param trackPreviousOnEmpty If set, and the selection is empty, indicates whether the selection
-		 *           should clamp to the previous or the next character.
-		 * @return A unique identifer.
-		 */
-		trackSelection(selection: Selection, trackPreviousOnEmpty?: boolean): string;
-	}
-
-	/**
-	 * A helper for computing cursor state after a command.
-	 */
-<<<<<<< Updated upstream
+		/**
+		 * The position in the overview ruler.
+		 */
+		position: OverviewRulerLane;
+	}
+
+	/**
+	 * Options for a model decoration.
+	 */
 	export interface IModelDecorationOptions {
 		/**
 		 * Customize the growing behavior of the decoration when typing at the edges of the decoration.
@@ -1270,81 +1264,70 @@
 		 * If there is an `inlineClassName` which affects letter spacing.
 		 */
 		inlineClassNameAffectsLetterSpacing?: boolean;
-=======
-	export interface ICursorStateComputerData {
->>>>>>> Stashed changes
-		/**
-		 * Get the inverse edit operations of the added edit operations.
-		 */
-<<<<<<< Updated upstream
+		/**
+		 * If set, the decoration will be rendered before the text with this CSS class name.
+		 */
 		beforeContentClassName?: string | null;
-=======
-		getInverseEditOperations(): IIdentifiedSingleEditOperation[];
->>>>>>> Stashed changes
-		/**
-		 * Get a previously tracked selection.
-		 * @param id The unique identifier returned by `trackSelection`.
-		 * @return The selection.
-		 */
-<<<<<<< Updated upstream
+		/**
+		 * If set, the decoration will be rendered after the text with this CSS class name.
+		 */
 		afterContentClassName?: string | null;
-=======
-		getTrackedSelection(id: string): Selection;
->>>>>>> Stashed changes
-	}
-
-	/**
-	 * A command that modifies text / cursor state on a model.
-	 */
-	export interface ICommand {
-		/**
-		 * Get the edit operations needed to execute this command.
-		 * @param model The model the command will execute on.
-		 * @param builder A helper to collect the needed edit operations and to track selections.
-		 */
-		getEditOperations(model: ITextModel, builder: IEditOperationBuilder): void;
-		/**
-		 * Compute the cursor state after the edit operations were applied.
-		 * @param model The model the commad has executed on.
-		 * @param helper A helper to get inverse edit operations and to get previously tracked selections.
-		 * @return The cursor state after the command executed.
-		 */
-		computeCursorState(model: ITextModel, helper: ICursorStateComputerData): Selection;
-	}
-
-	/**
-	 * A model for the diff editor.
-	 */
-	export interface IDiffEditorModel {
-		/**
-		 * Original model.
-		 */
-<<<<<<< Updated upstream
+	}
+
+	/**
+	 * New model decorations.
+	 */
+	export interface IModelDeltaDecoration {
+		/**
+		 * Range that this decoration covers.
+		 */
+		range: IRange;
+		/**
+		 * Options associated with this decoration.
+		 */
+		options: IModelDecorationOptions;
+	}
+
+	/**
+	 * A decoration in the model.
+	 */
+	export interface IModelDecoration {
+		/**
+		 * Identifier for a decoration.
+		 */
+		readonly id: string;
+		/**
+		 * Identifier for a decoration's owener.
+		 */
+		readonly ownerId: number;
+		/**
+		 * Range that this decoration covers.
+		 */
+		readonly range: Range;
+		/**
+		 * Options associated with this decoration.
+		 */
 		readonly options: IModelDecorationOptions;
-=======
-		original: ITextModel;
-		/**
-		 * Modified model.
-		 */
-		modified: ITextModel;
->>>>>>> Stashed changes
-	}
-
-	/**
-	 * An event describing that an editor has had its model reset (i.e. `editor.setModel()`).
-	 */
-	export interface IModelChangedEvent {
-		/**
-		 * The `uri` of the previous model or null.
-		 */
-		readonly oldModelUrl: Uri | null;
-		/**
-		 * The `uri` of the new model or null.
-		 */
-		readonly newModelUrl: Uri | null;
-	}
-
-<<<<<<< Updated upstream
+	}
+
+	/**
+	 * Word inside a model.
+	 */
+	export interface IWordAtPosition {
+		/**
+		 * The word.
+		 */
+		readonly word: string;
+		/**
+		 * The column where the word starts.
+		 */
+		readonly startColumn: number;
+		/**
+		 * The column where the word ends.
+		 */
+		readonly endColumn: number;
+	}
+
 	/**
 	 * End of line character preference.
 	 */
@@ -1361,17 +1344,11 @@
 		 * Use carriage return and line feed (\r\n) as the end of line character.
 		 */
 		CRLF = 2
-=======
-	export interface IDimension {
-		width: number;
-		height: number;
->>>>>>> Stashed changes
-	}
-
-	/**
-	 * A change
-	 */
-<<<<<<< Updated upstream
+	}
+
+	/**
+	 * The default end of line to use when instantiating models.
+	 */
 	export enum DefaultEndOfLine {
 		/**
 		 * Use line feed (\n) as the end of line character.
@@ -1381,19 +1358,11 @@
 		 * Use carriage return and line feed (\r\n) as the end of line character.
 		 */
 		CRLF = 2
-=======
-	export interface IChange {
-		readonly originalStartLineNumber: number;
-		readonly originalEndLineNumber: number;
-		readonly modifiedStartLineNumber: number;
-		readonly modifiedEndLineNumber: number;
->>>>>>> Stashed changes
-	}
-
-	/**
-	 * A character level change.
-	 */
-<<<<<<< Updated upstream
+	}
+
+	/**
+	 * End of line character preference.
+	 */
 	export enum EndOfLineSequence {
 		/**
 		 * Use line feed (\n) as the end of line character.
@@ -1403,120 +1372,58 @@
 		 * Use carriage return and line feed (\r\n) as the end of line character.
 		 */
 		CRLF = 1
-=======
-	export interface ICharChange extends IChange {
-		readonly originalStartColumn: number;
-		readonly originalEndColumn: number;
-		readonly modifiedStartColumn: number;
-		readonly modifiedEndColumn: number;
->>>>>>> Stashed changes
-	}
-
-	/**
-	 * A line change
-	 */
-	export interface ILineChange extends IChange {
-		readonly charChanges: ICharChange[] | undefined;
-	}
-
-	export interface INewScrollPosition {
-		scrollLeft?: number;
-		scrollTop?: number;
-	}
-
-	export interface IEditorAction {
-		readonly id: string;
-		readonly label: string;
-		readonly alias: string;
-		isSupported(): boolean;
-		run(): Promise<void>;
-	}
-
-	export type IEditorModel = ITextModel | IDiffEditorModel;
-
-	/**
-<<<<<<< Updated upstream
+	}
+
+	/**
+	 * An identifier for a single edit operation.
+	 */
+	export interface ISingleEditOperationIdentifier {
+		/**
+		 * Identifier major
+		 */
+		major: number;
+		/**
+		 * Identifier minor
+		 */
+		minor: number;
+	}
+
+	/**
 	 * A single edit operation, that acts as a simple replace.
 	 * i.e. Replace text at `range` with `text` in model.
-=======
-	 * A (serializable) state of the cursors.
-	 */
-	export interface ICursorState {
-		inSelectionMode: boolean;
-		selectionStart: IPosition;
-		position: IPosition;
-	}
-
-	/**
-	 * A (serializable) state of the view.
-	 */
-	export interface IViewState {
-		/** written by previous versions */
-		scrollTop?: number;
-		/** written by previous versions */
-		scrollTopWithoutViewZones?: number;
-		scrollLeft: number;
-		firstPosition: IPosition;
-		firstPositionDeltaTop: number;
-	}
-
-	/**
-	 * A (serializable) state of the code editor.
-	 */
-	export interface ICodeEditorViewState {
-		cursorState: ICursorState[];
-		viewState: IViewState;
-		contributionsState: {
-			[id: string]: any;
-		};
-	}
-
-	/**
-	 * (Serializable) View state for the diff editor.
->>>>>>> Stashed changes
-	 */
-	export interface IDiffEditorViewState {
-		original: ICodeEditorViewState;
-		modified: ICodeEditorViewState;
-	}
-
-	/**
-	 * An editor view state.
-	 */
-<<<<<<< Updated upstream
+	 */
+	export interface ISingleEditOperation {
+		/**
+		 * The range to replace. This can be empty to emulate a simple insert.
+		 */
+		range: IRange;
+		/**
+		 * The text to replace with. This can be null to emulate a simple delete.
+		 */
+		text: string;
+		/**
+		 * This indicates that this operation has "insert" semantics.
+		 * i.e. forceMoveMarkers = true => if `range` is collapsed, all markers at the position will be moved.
+		 */
+		forceMoveMarkers?: boolean;
+	}
+
+	/**
+	 * A single edit operation, that has an identifier.
+	 */
 	export interface IIdentifiedSingleEditOperation {
 		/**
 		 * The range to replace. This can be empty to emulate a simple insert.
-=======
-	export type IEditorViewState = ICodeEditorViewState | IDiffEditorViewState;
-
-	export const enum ScrollType {
-		Smooth = 0,
-		Immediate = 1
-	}
-
-	/**
-	 * An editor.
-	 */
-	export interface IEditor {
-		/**
-		 * An event emitted when the editor has been disposed.
-		 * @event
->>>>>>> Stashed changes
-		 */
-		onDidDispose(listener: () => void): IDisposable;
-		/**
-		 * Dispose the editor.
-		 */
-<<<<<<< Updated upstream
+		 */
+		range: Range;
+		/**
+		 * The text to replace with. This can be null to emulate a simple delete.
+		 */
 		text: string | null;
-=======
-		dispose(): void;
->>>>>>> Stashed changes
-		/**
-		 * Get a unique id for this editor instance.
-		 */
-<<<<<<< Updated upstream
+		/**
+		 * This indicates that this operation has "insert" semantics.
+		 * i.e. forceMoveMarkers = true => if `range` is collapsed, all markers at the position will be moved.
+		 */
 		forceMoveMarkers?: boolean;
 	}
 
@@ -1524,18 +1431,9 @@
 	 * A callback that can compute the cursor state after applying a series of edit operations.
 	 */
 	export interface ICursorStateComputer {
-=======
-		getId(): string;
-		/**
-		 * Get the editor type. Please see `EditorType`.
-		 * This is to avoid an instanceof check
-		 */
-		getEditorType(): string;
->>>>>>> Stashed changes
-		/**
-		 * Update the editor's options after the editor has been created.
-		 */
-<<<<<<< Updated upstream
+		/**
+		 * A callback that can compute the resulting cursors state after some edit operations have been executed.
+		 */
 		(inverseEditOperations: IIdentifiedSingleEditOperation[]): Selection[] | null;
 	}
 
@@ -1584,130 +1482,131 @@
 		readonly id: string;
 		/**
 		 * Get the resolved options for this model.
-=======
-		updateOptions(newOptions: IEditorOptions): void;
-		/**
-		 * Instructs the editor to remeasure its container. This method should
-		 * be called when the container of the editor gets resized.
->>>>>>> Stashed changes
-		 */
-		layout(dimension?: IDimension): void;
-		/**
-		 * Brings browser focus to the editor text
-		 */
-		focus(): void;
-		/**
-		 * Returns true if the text inside this editor is focused (i.e. cursor is blinking).
-		 */
-		hasTextFocus(): boolean;
-		/**
-		 * Returns all actions associated with this editor.
-		 */
-		getSupportedActions(): IEditorAction[];
-		/**
-		 * Saves current view state of the editor in a serializable object.
-		 */
-		saveViewState(): IEditorViewState | null;
-		/**
-		 * Restores the view state of the editor from a serializable object generated by `saveViewState`.
-		 */
-		restoreViewState(state: IEditorViewState): void;
-		/**
-		 * Given a position, returns a column number that takes tab-widths into account.
-		 */
-		getVisibleColumnFromPosition(position: IPosition): number;
-		/**
-		 * Returns the primary position of the cursor.
-		 */
-		getPosition(): Position | null;
-		/**
-		 * Set the primary position of the cursor. This will remove any secondary cursors.
-		 * @param position New primary cursor's position
-		 */
-		setPosition(position: IPosition): void;
-		/**
-		 * Scroll vertically as necessary and reveal a line.
-		 */
-		revealLine(lineNumber: number, scrollType?: ScrollType): void;
-		/**
-<<<<<<< Updated upstream
+		 */
+		getOptions(): TextModelResolvedOptions;
+		/**
+		 * Get the current version id of the model.
+		 * Anytime a change happens to the model (even undo/redo),
+		 * the version id is incremented.
+		 */
+		getVersionId(): number;
+		/**
+		 * Get the alternative version id of the model.
+		 * This alternative version id is not always incremented,
+		 * it will return the same values in the case of undo-redo.
+		 */
+		getAlternativeVersionId(): number;
+		/**
+		 * Replace the entire text buffer value contained in this model.
+		 */
+		setValue(newValue: string): void;
+		/**
+		 * Get the text stored in this model.
+		 * @param eol The end of line character preference. Defaults to `EndOfLinePreference.TextDefined`.
+		 * @param preserverBOM Preserve a BOM character if it was detected when the model was constructed.
+		 * @return The text.
+		 */
+		getValue(eol?: EndOfLinePreference, preserveBOM?: boolean): string;
+		/**
+		 * Get the length of the text stored in this model.
+		 */
+		getValueLength(eol?: EndOfLinePreference, preserveBOM?: boolean): number;
+		/**
+		 * Get the text in a certain range.
+		 * @param range The range describing what text to get.
+		 * @param eol The end of line character preference. This will only be used for multiline ranges. Defaults to `EndOfLinePreference.TextDefined`.
+		 * @return The text.
+		 */
+		getValueInRange(range: IRange, eol?: EndOfLinePreference): string;
+		/**
+		 * Get the length of text in a certain range.
+		 * @param range The range describing what text length to get.
+		 * @return The text length.
+		 */
+		getValueLengthInRange(range: IRange): number;
+		/**
+		 * Get the number of lines in the model.
+		 */
+		getLineCount(): number;
+		/**
+		 * Get the text for a certain line.
+		 */
+		getLineContent(lineNumber: number): string;
+		/**
 		 * Get the text length for a certain line.
 		 */
 		getLineLength(lineNumber: number): number;
 		/**
 		 * Get the text for all lines.
-=======
-		 * Scroll vertically as necessary and reveal a line centered vertically.
->>>>>>> Stashed changes
-		 */
-		revealLineInCenter(lineNumber: number, scrollType?: ScrollType): void;
-		/**
-		 * Scroll vertically as necessary and reveal a line centered vertically only if it lies outside the viewport.
-		 */
-		revealLineInCenterIfOutsideViewport(lineNumber: number, scrollType?: ScrollType): void;
-		/**
-<<<<<<< Updated upstream
+		 */
+		getLinesContent(): string[];
+		/**
+		 * Get the end of line sequence predominantly used in the text buffer.
+		 * @return EOL char sequence (e.g.: '\n' or '\r\n').
+		 */
+		getEOL(): string;
+		/**
 		 * Get the minimum legal column for line at `lineNumber`
-=======
-		 * Scroll vertically or horizontally as necessary and reveal a position.
-		 */
-		revealPosition(position: IPosition, scrollType?: ScrollType): void;
-		/**
-		 * Scroll vertically or horizontally as necessary and reveal a position centered vertically.
->>>>>>> Stashed changes
-		 */
-		revealPositionInCenter(position: IPosition, scrollType?: ScrollType): void;
-		/**
-		 * Scroll vertically or horizontally as necessary and reveal a position centered vertically only if it lies outside the viewport.
-		 */
-		revealPositionInCenterIfOutsideViewport(position: IPosition, scrollType?: ScrollType): void;
-		/**
-		 * Returns the primary selection of the editor.
-		 */
-		getSelection(): Selection | null;
-		/**
-		 * Returns all the selections of the editor.
-		 */
-		getSelections(): Selection[] | null;
-		/**
-		 * Set the primary selection of the editor. This will remove any secondary cursors.
-		 * @param selection The new selection
-		 */
-		setSelection(selection: IRange): void;
-		/**
-		 * Set the primary selection of the editor. This will remove any secondary cursors.
-		 * @param selection The new selection
-		 */
-		setSelection(selection: Range): void;
-		/**
-		 * Set the primary selection of the editor. This will remove any secondary cursors.
-		 * @param selection The new selection
-		 */
-		setSelection(selection: ISelection): void;
-		/**
-		 * Set the primary selection of the editor. This will remove any secondary cursors.
-		 * @param selection The new selection
-		 */
-		setSelection(selection: Selection): void;
-		/**
-		 * Set the selections for all the cursors of the editor.
-		 * Cursors will be removed or added, as necessary.
-		 */
-		setSelections(selections: ISelection[]): void;
-		/**
-		 * Scroll vertically as necessary and reveal lines.
-		 */
-		revealLines(startLineNumber: number, endLineNumber: number, scrollType?: ScrollType): void;
-		/**
-<<<<<<< Updated upstream
+		 */
+		getLineMinColumn(lineNumber: number): number;
+		/**
+		 * Get the maximum legal column for line at `lineNumber`
+		 */
+		getLineMaxColumn(lineNumber: number): number;
+		/**
+		 * Returns the column before the first non whitespace character for line at `lineNumber`.
+		 * Returns 0 if line is empty or contains only whitespace.
+		 */
+		getLineFirstNonWhitespaceColumn(lineNumber: number): number;
+		/**
+		 * Returns the column after the last non whitespace character for line at `lineNumber`.
+		 * Returns 0 if line is empty or contains only whitespace.
+		 */
+		getLineLastNonWhitespaceColumn(lineNumber: number): number;
+		/**
+		 * Create a valid position,
+		 */
+		validatePosition(position: IPosition): Position;
+		/**
+		 * Advances the given position by the given offest (negative offsets are also accepted)
+		 * and returns it as a new valid position.
+		 *
+		 * If the offset and position are such that their combination goes beyond the beginning or
+		 * end of the model, throws an exception.
+		 *
+		 * If the ofsset is such that the new position would be in the middle of a multi-byte
+		 * line terminator, throws an exception.
+		 */
+		modifyPosition(position: IPosition, offset: number): Position;
+		/**
+		 * Create a valid range.
+		 */
+		validateRange(range: IRange): Range;
+		/**
+		 * Converts the position to a zero-based offset.
+		 *
+		 * The position will be [adjusted](#TextDocument.validatePosition).
+		 *
+		 * @param position A position.
+		 * @return A valid zero-based offset.
+		 */
+		getOffsetAt(position: IPosition): number;
+		/**
+		 * Converts a zero-based offset to a position.
+		 *
+		 * @param offset A zero-based offset.
+		 * @return A valid [position](#Position).
+		 */
+		getPositionAt(offset: number): Position;
+		/**
+		 * Get a range covering the entire model
+		 */
+		getFullModelRange(): Range;
+		/**
 		 * Returns if the model was disposed or not.
-=======
-		 * Scroll vertically as necessary and reveal lines centered vertically.
->>>>>>> Stashed changes
-		 */
-		revealLinesInCenter(lineNumber: number, endLineNumber: number, scrollType?: ScrollType): void;
-		/**
-<<<<<<< Updated upstream
+		 */
+		isDisposed(): boolean;
+		/**
 		 * Search the model.
 		 * @param searchString The string used to search. If it is a regular expression, set `isRegex` to true.
 		 * @param searchOnlyEditableRange Limit the searching to only search inside the editable range of the model.
@@ -1753,36 +1652,11 @@
 		 * @return The range where the previous match is. It is null if no previous match has been found.
 		 */
 		findPreviousMatch(searchString: string, searchStart: IPosition, isRegex: boolean, matchCase: boolean, wordSeparators: string | null, captureMatches: boolean): FindMatch | null;
-=======
-		 * Scroll vertically as necessary and reveal lines centered vertically only if it lies outside the viewport.
-		 */
-		revealLinesInCenterIfOutsideViewport(lineNumber: number, endLineNumber: number, scrollType?: ScrollType): void;
-		/**
-		 * Scroll vertically or horizontally as necessary and reveal a range.
-		 */
-		revealRange(range: IRange, scrollType?: ScrollType): void;
-		/**
-		 * Scroll vertically or horizontally as necessary and reveal a range centered vertically.
-		 */
-		revealRangeInCenter(range: IRange, scrollType?: ScrollType): void;
-		/**
-		 * Scroll vertically or horizontally as necessary and reveal a range at the top of the viewport.
-		 */
-		revealRangeAtTop(range: IRange, scrollType?: ScrollType): void;
-		/**
-		 * Scroll vertically or horizontally as necessary and reveal a range centered vertically only if it lies outside the viewport.
-		 */
-		revealRangeInCenterIfOutsideViewport(range: IRange, scrollType?: ScrollType): void;
->>>>>>> Stashed changes
-		/**
-		 * Directly trigger a handler or an editor action.
-		 * @param source The source of the call.
-		 * @param handlerId The id of the handler or the id of a contribution.
-		 * @param payload Extra data to be sent to the handler.
-		 */
-		trigger(source: string, handlerId: string, payload: any): void;
-		/**
-<<<<<<< Updated upstream
+		/**
+		 * Get the language associated with this model.
+		 */
+		getModeId(): string;
+		/**
 		 * Get the word under or besides `position`.
 		 * @param position The position to look for a word.
 		 * @return The word under or besides `position`. Might be null.
@@ -1805,97 +1679,49 @@
 		 * @return An array containing the new decorations identifiers.
 		 */
 		deltaDecorations(oldDecorations: string[], newDecorations: IModelDeltaDecoration[], ownerId?: number): string[];
-=======
-		 * Gets the current model attached to this editor.
-		 */
-		getModel(): IEditorModel | null;
-		/**
-		 * Sets the current model attached to this editor.
-		 * If the previous model was created by the editor via the value key in the options
-		 * literal object, it will be destroyed. Otherwise, if the previous model was set
-		 * via setModel, or the model key in the options literal object, the previous model
-		 * will not be destroyed.
-		 * It is safe to call setModel(null) to simply detach the current model from the editor.
-		 */
-		setModel(model: IEditorModel | null): void;
-	}
-
-	/**
-	 * An editor contribution that gets created every time a new editor gets created and gets disposed when the editor gets disposed.
-	 */
-	export interface IEditorContribution {
-		/**
-		 * Get a unique identifier for this contribution.
-		 */
-		getId(): string;
-		/**
-		 * Dispose this contribution.
-		 */
-		dispose(): void;
-		/**
-		 * Store view state.
-		 */
-		saveViewState?(): any;
-		/**
-		 * Restore view state.
-		 */
-		restoreViewState?(state: any): void;
-	}
-
-	/**
-	 * The type of the `IEditor`.
-	 */
-	export const EditorType: {
-		ICodeEditor: string;
-		IDiffEditor: string;
-	};
-
-	/**
-	 * An event describing that the current mode associated with a model has changed.
-	 */
-	export interface IModelLanguageChangedEvent {
->>>>>>> Stashed changes
-		/**
-		 * Previous language
-		 */
-<<<<<<< Updated upstream
+		/**
+		 * Get the options associated with a decoration.
+		 * @param id The decoration id.
+		 * @return The decoration options or null if the decoration was not found.
+		 */
 		getDecorationOptions(id: string): IModelDecorationOptions | null;
-=======
-		readonly oldLanguage: string;
->>>>>>> Stashed changes
-		/**
-		 * New language
-		 */
-<<<<<<< Updated upstream
+		/**
+		 * Get the range associated with a decoration.
+		 * @param id The decoration id.
+		 * @return The decoration range or null if the decoration was not found.
+		 */
 		getDecorationRange(id: string): Range | null;
-=======
-		readonly newLanguage: string;
-	}
-
-	/**
-	 * An event describing that the language configuration associated with a model has changed.
-	 */
-	export interface IModelLanguageConfigurationChangedEvent {
-	}
-
-	export interface IModelContentChange {
->>>>>>> Stashed changes
-		/**
-		 * The range that got replaced.
-		 */
-		readonly range: IRange;
-		/**
-		 * The offset of the range that got replaced.
-		 */
-		readonly rangeOffset: number;
-		/**
-		 * The length of the range that got replaced.
-		 */
-		readonly rangeLength: number;
-		/**
-		 * The new text for the range.
-		 */
-<<<<<<< Updated upstream
+		/**
+		 * Gets all the decorations for the line `lineNumber` as an array.
+		 * @param lineNumber The line number
+		 * @param ownerId If set, it will ignore decorations belonging to other owners.
+		 * @param filterOutValidation If set, it will ignore decorations specific to validation (i.e. warnings, errors).
+		 * @return An array with the decorations
+		 */
+		getLineDecorations(lineNumber: number, ownerId?: number, filterOutValidation?: boolean): IModelDecoration[];
+		/**
+		 * Gets all the decorations for the lines between `startLineNumber` and `endLineNumber` as an array.
+		 * @param startLineNumber The start line number
+		 * @param endLineNumber The end line number
+		 * @param ownerId If set, it will ignore decorations belonging to other owners.
+		 * @param filterOutValidation If set, it will ignore decorations specific to validation (i.e. warnings, errors).
+		 * @return An array with the decorations
+		 */
+		getLinesDecorations(startLineNumber: number, endLineNumber: number, ownerId?: number, filterOutValidation?: boolean): IModelDecoration[];
+		/**
+		 * Gets all the deocorations in a range as an array. Only `startLineNumber` and `endLineNumber` from `range` are used for filtering.
+		 * So for now it returns all the decorations on the same line as `range`.
+		 * @param range The range to search in
+		 * @param ownerId If set, it will ignore decorations belonging to other owners.
+		 * @param filterOutValidation If set, it will ignore decorations specific to validation (i.e. warnings, errors).
+		 * @return An array with the decorations
+		 */
+		getDecorationsInRange(range: IRange, ownerId?: number, filterOutValidation?: boolean): IModelDecoration[];
+		/**
+		 * Gets all the decorations as an array.
+		 * @param ownerId If set, it will ignore decorations belonging to other owners.
+		 * @param filterOutValidation If set, it will ignore decorations specific to validation (i.e. warnings, errors).
+		 */
 		getAllDecorations(ownerId?: number, filterOutValidation?: boolean): IModelDecoration[];
 		/**
 		 * Gets all the decorations that should be rendered in the overview ruler as an array.
@@ -2424,17 +2250,6 @@
 	export interface IModelContentChangedEvent {
 		readonly changes: IModelContentChange[];
 		/**
-=======
-		readonly text: string;
-	}
-
-	/**
-	 * An event describing a change in the text of a model.
-	 */
-	export interface IModelContentChangedEvent {
-		readonly changes: IModelContentChange[];
-		/**
->>>>>>> Stashed changes
 		 * The (new) end-of-line character.
 		 */
 		readonly eol: string;
@@ -3082,15 +2897,8 @@
 		snippetSuggestions?: 'top' | 'bottom' | 'inline' | 'none';
 		/**
 		 * Copying without a selection copies the current line.
-<<<<<<< Updated upstream
 		 */
 		emptySelectionClipboard?: boolean;
-		/**
-		 * Syntax highlighting is copied.
-=======
->>>>>>> Stashed changes
-		 */
-		copyWithSyntaxHighlighting?: boolean;
 		/**
 		 * Syntax highlighting is copied.
 		 */
@@ -3152,21 +2960,12 @@
 		/**
 		 * Selects the folding strategy. 'auto' uses the strategies contributed for the current document, 'indentation' uses the indentation based folding strategy.
 		 * Defaults to 'auto'.
-<<<<<<< Updated upstream
 		 */
 		foldingStrategy?: 'auto' | 'indentation';
 		/**
 		 * Controls whether the fold actions in the gutter stay always visible or hide unless the mouse is over the gutter.
 		 * Defaults to 'mouseover'.
 		 */
-=======
-		 */
-		foldingStrategy?: 'auto' | 'indentation';
-		/**
-		 * Controls whether the fold actions in the gutter stay always visible or hide unless the mouse is over the gutter.
-		 * Defaults to 'mouseover'.
-		 */
->>>>>>> Stashed changes
 		showFoldingControls?: 'always' | 'mouseover';
 		/**
 		 * Enable highlighting of matching brackets.
@@ -4026,7 +3825,6 @@
 		 * An event emitted after composition has ended.
 		 */
 		onCompositionEnd(listener: () => void): IDisposable;
-<<<<<<< Updated upstream
 		/**
 		 * An event emitted on a "mouseup".
 		 * @event
@@ -4161,8 +3959,6 @@
 		 * @param command The command to execute
 		 */
 		executeCommand(source: string, command: ICommand): void;
-=======
->>>>>>> Stashed changes
 		/**
 		 * Push an "undo stop" in the undo-redo stack.
 		 */
@@ -4189,11 +3985,7 @@
 		 * All decorations added through this call will get the ownerId of this editor.
 		 * @see `ITextModel.deltaDecorations`
 		 */
-<<<<<<< Updated upstream
 		deltaDecorations(oldDecorations: string[], newDecorations: IModelDeltaDecoration[]): string[];
-=======
-		onMouseLeave(listener: (e: IPartialEditorMouseEvent) => void): IDisposable;
->>>>>>> Stashed changes
 		/**
 		 * Get the layout info for the editor.
 		 */
@@ -4212,108 +4004,71 @@
 		 */
 		getTopForPosition(lineNumber: number, column: number): number;
 		/**
-		 * Saves current view state of the editor in a serializable object.
-		 */
-<<<<<<< Updated upstream
+		 * Returns the editor's dom node
+		 */
 		getDomNode(): HTMLElement | null;
-=======
-		saveViewState(): ICodeEditorViewState | null;
->>>>>>> Stashed changes
-		/**
-		 * Restores the view state of the editor from a serializable object generated by `saveViewState`.
-		 */
-		restoreViewState(state: ICodeEditorViewState): void;
-		/**
-		 * Returns true if the text inside this editor or an editor widget has focus.
-		 */
-		hasWidgetFocus(): boolean;
-		/**
-		 * Get a contribution of this editor.
-		 * @id Unique identifier of the contribution.
-		 * @return The contribution or null if contribution not found.
-		 */
-		getContribution<T extends IEditorContribution>(id: string): T;
-		/**
-		 * Type the getModel() of IEditor.
-		 */
-		getModel(): ITextModel | null;
-		/**
-		 * Sets the current model attached to this editor.
-		 * If the previous model was created by the editor via the value key in the options
-		 * literal object, it will be destroyed. Otherwise, if the previous model was set
-		 * via setModel, or the model key in the options literal object, the previous model
-		 * will not be destroyed.
-		 * It is safe to call setModel(null) to simply detach the current model from the editor.
-		 */
-		setModel(model: ITextModel | null): void;
-		/**
-		 * Returns the current editor's configuration
-		 */
-		getConfiguration(): InternalEditorOptions;
-		/**
-		 * Get value of the current model attached to this editor.
-		 * @see `ITextModel.getValue`
-		 */
-		getValue(options?: {
-			preserveBOM: boolean;
-			lineEnding: string;
-		}): string;
-		/**
-<<<<<<< Updated upstream
+		/**
+		 * Add a content widget. Widgets must have unique ids, otherwise they will be overwritten.
+		 */
+		addContentWidget(widget: IContentWidget): void;
+		/**
+		 * Layout/Reposition a content widget. This is a ping to the editor to call widget.getPosition()
+		 * and update appropiately.
+		 */
+		layoutContentWidget(widget: IContentWidget): void;
+		/**
+		 * Remove a content widget.
+		 */
+		removeContentWidget(widget: IContentWidget): void;
+		/**
+		 * Add an overlay widget. Widgets must have unique ids, otherwise they will be overwritten.
+		 */
+		addOverlayWidget(widget: IOverlayWidget): void;
+		/**
+		 * Layout/Reposition an overlay widget. This is a ping to the editor to call widget.getPosition()
+		 * and update appropiately.
+		 */
+		layoutOverlayWidget(widget: IOverlayWidget): void;
+		/**
+		 * Remove an overlay widget.
+		 */
+		removeOverlayWidget(widget: IOverlayWidget): void;
+		/**
+		 * Change the view zones. View zones are lost when a new model is attached to the editor.
+		 */
+		changeViewZones(callback: (accessor: IViewZoneChangeAccessor) => void): void;
+		/**
 		 * Get the horizontal position (left offset) for the column w.r.t to the beginning of the line.
 		 * This method works only if the line `lineNumber` is currently rendered (in the editor's viewport).
 		 * Use this method with caution.
-=======
-		 * Set the value of the current model attached to this editor.
-		 * @see `ITextModel.setValue`
-		 */
-		setValue(newValue: string): void;
-		/**
-		 * Get the scrollWidth of the editor's viewport.
->>>>>>> Stashed changes
-		 */
-		getScrollWidth(): number;
-		/**
-		 * Get the scrollLeft of the editor's viewport.
-		 */
-		getScrollLeft(): number;
-		/**
-<<<<<<< Updated upstream
+		 */
+		getOffsetForColumn(lineNumber: number, column: number): number;
+		/**
+		 * Force an editor render now.
+		 */
+		render(): void;
+		/**
 		 * Get the hit test target at coordinates `clientX` and `clientY`.
 		 * The coordinates are relative to the top-left of the viewport.
 		 *
 		 * @returns Hit test target or null if the coordinates fall outside the editor or the editor has no model.
 		 */
 		getTargetAtClientPoint(clientX: number, clientY: number): IMouseTarget | null;
-=======
-		 * Get the scrollHeight of the editor's viewport.
-		 */
-		getScrollHeight(): number;
-		/**
-		 * Get the scrollTop of the editor's viewport.
-		 */
-		getScrollTop(): number;
-		/**
-		 * Change the scrollLeft of the editor's viewport.
-		 */
-		setScrollLeft(newScrollLeft: number): void;
->>>>>>> Stashed changes
-		/**
-		 * Change the scrollTop of the editor's viewport.
-		 */
-<<<<<<< Updated upstream
+		/**
+		 * Get the visible position for `position`.
+		 * The result position takes scrolling into account and is relative to the top left corner of the editor.
+		 * Explanation 1: the results of this method will change for the same `position` if the user scrolls the editor.
+		 * Explanation 2: the results of this method will not change if the container of the editor gets repositioned.
+		 * Warning: the results of this method are innacurate for positions that are outside the current editor viewport.
+		 */
 		getScrolledVisiblePosition(position: IPosition): {
 			top: number;
 			left: number;
 			height: number;
 		} | null;
-=======
-		setScrollTop(newScrollTop: number): void;
->>>>>>> Stashed changes
-		/**
-		 * Change the scroll position of the editor's viewport.
-		 */
-<<<<<<< Updated upstream
+		/**
+		 * Apply the same font settings as the editor to `target`.
+		 */
 		applyFontInfo(target: HTMLElement): void;
 	}
 
@@ -4328,15 +4083,9 @@
 	 * A rich diff editor.
 	 */
 	export interface IDiffEditor extends IEditor {
-=======
-		setScrollPosition(position: INewScrollPosition): void;
->>>>>>> Stashed changes
-		/**
-		 * Get an action that is a contribution to this editor.
-		 * @id Unique identifier of the contribution.
-		 * @return The action or null if action not found.
-		 */
-<<<<<<< Updated upstream
+		/**
+		 * @see ICodeEditor.getDomNode
+		 */
 		getDomNode(): HTMLElement;
 		/**
 		 * An event emitted when the diff information computed by this diff editor has been updated.
@@ -4451,73 +4200,14 @@
 	 * The result of a line tokenization.
 	 */
 	export interface ILineTokens {
-=======
-		getAction(id: string): IEditorAction;
-		/**
-		 * Execute a command on the editor.
-		 * The edits will land on the undo-redo stack, but no "undo stop" will be pushed.
-		 * @param source The source of the call.
-		 * @param command The command to execute
-		 */
-		executeCommand(source: string, command: ICommand): void;
-		/**
-		 * Push an "undo stop" in the undo-redo stack.
-		 */
-		pushUndoStop(): boolean;
-		/**
-		 * Execute edits on the editor.
-		 * The edits will land on the undo-redo stack, but no "undo stop" will be pushed.
-		 * @param source The source of the call.
-		 * @param edits The edits to execute.
-		 * @param endCursorState Cursor state after the edits were applied.
-		 */
-		executeEdits(source: string, edits: IIdentifiedSingleEditOperation[], endCursorState?: Selection[]): boolean;
-		/**
-		 * Execute multiple (concommitent) commands on the editor.
-		 * @param source The source of the call.
-		 * @param command The commands to execute
-		 */
-		executeCommands(source: string, commands: (ICommand | null)[]): void;
-		/**
-		 * Get all the decorations on a line (filtering out decorations from other editors).
-		 */
-		getLineDecorations(lineNumber: number): IModelDecoration[] | null;
-		/**
-		 * All decorations added through this call will get the ownerId of this editor.
-		 * @see `ITextModel.deltaDecorations`
-		 */
-		deltaDecorations(oldDecorations: string[], newDecorations: IModelDeltaDecoration[]): string[];
-		/**
-		 * Get the layout info for the editor.
-		 */
-		getLayoutInfo(): EditorLayoutInfo;
-		/**
-		 * Returns the ranges that are currently visible.
-		 * Does not account for horizontal scrolling.
-		 */
-		getVisibleRanges(): Range[];
-		/**
-		 * Get the vertical position (top offset) for the line w.r.t. to the first line.
-		 */
-		getTopForLineNumber(lineNumber: number): number;
-		/**
-		 * Get the vertical position (top offset) for the position w.r.t. to the first line.
-		 */
-		getTopForPosition(lineNumber: number, column: number): number;
-		/**
-		 * Returns the editor's dom node
-		 */
-		getDomNode(): HTMLElement | null;
->>>>>>> Stashed changes
-		/**
-		 * Add a content widget. Widgets must have unique ids, otherwise they will be overwritten.
-		 */
-		addContentWidget(widget: IContentWidget): void;
-		/**
-		 * Layout/Reposition a content widget. This is a ping to the editor to call widget.getPosition()
-		 * and update appropiately.
-		 */
-<<<<<<< Updated upstream
+		/**
+		 * The list of tokens on the line.
+		 */
+		tokens: IToken[];
+		/**
+		 * The tokenization end state.
+		 * A pointer will be held to this and the object should not be modified by the tokenizer after the pointer is returned.
+		 */
 		endState: IState;
 	}
 
@@ -4557,17 +4247,13 @@
 	 * A "manual" provider of tokens.
 	 */
 	export interface TokensProvider {
-=======
-		layoutContentWidget(widget: IContentWidget): void;
->>>>>>> Stashed changes
-		/**
-		 * Remove a content widget.
-		 */
-		removeContentWidget(widget: IContentWidget): void;
-		/**
-		 * Add an overlay widget. Widgets must have unique ids, otherwise they will be overwritten.
-		 */
-<<<<<<< Updated upstream
+		/**
+		 * The initial state of a language. Will be the state passed in to tokenize the first line.
+		 */
+		getInitialState(): IState;
+		/**
+		 * Tokenize a line given the state at the beginning of the line.
+		 */
 		tokenize(line: string, state: IState): ILineTokens;
 	}
 
@@ -4711,145 +4397,7 @@
 		 * Provide commands for the given document and range.
 		 */
 		provideCodeActions(model: editor.ITextModel, range: Range, context: CodeActionContext, token: CancellationToken): (Command | CodeAction)[] | Thenable<(Command | CodeAction)[]>;
-=======
-		addOverlayWidget(widget: IOverlayWidget): void;
-		/**
-		 * Layout/Reposition an overlay widget. This is a ping to the editor to call widget.getPosition()
-		 * and update appropiately.
-		 */
-		layoutOverlayWidget(widget: IOverlayWidget): void;
-		/**
-		 * Remove an overlay widget.
-		 */
-		removeOverlayWidget(widget: IOverlayWidget): void;
-		/**
-		 * Change the view zones. View zones are lost when a new model is attached to the editor.
-		 */
-		changeViewZones(callback: (accessor: IViewZoneChangeAccessor) => void): void;
-		/**
-		 * Get the horizontal position (left offset) for the column w.r.t to the beginning of the line.
-		 * This method works only if the line `lineNumber` is currently rendered (in the editor's viewport).
-		 * Use this method with caution.
-		 */
-		getOffsetForColumn(lineNumber: number, column: number): number;
-		/**
-		 * Force an editor render now.
-		 */
-		render(): void;
-		/**
-		 * Get the hit test target at coordinates `clientX` and `clientY`.
-		 * The coordinates are relative to the top-left of the viewport.
-		 *
-		 * @returns Hit test target or null if the coordinates fall outside the editor or the editor has no model.
-		 */
-		getTargetAtClientPoint(clientX: number, clientY: number): IMouseTarget | null;
-		/**
-		 * Get the visible position for `position`.
-		 * The result position takes scrolling into account and is relative to the top left corner of the editor.
-		 * Explanation 1: the results of this method will change for the same `position` if the user scrolls the editor.
-		 * Explanation 2: the results of this method will not change if the container of the editor gets repositioned.
-		 * Warning: the results of this method are innacurate for positions that are outside the current editor viewport.
-		 */
-		getScrolledVisiblePosition(position: IPosition): {
-			top: number;
-			left: number;
-			height: number;
-		} | null;
-		/**
-		 * Apply the same font settings as the editor to `target`.
-		 */
-		applyFontInfo(target: HTMLElement): void;
-	}
-
-	/**
-	 * Information about a line in the diff editor
-	 */
-	export interface IDiffLineInformation {
-		readonly equivalentLineNumber: number;
-	}
-
-	/**
-	 * A rich diff editor.
-	 */
-	export interface IDiffEditor extends IEditor {
-		/**
-		 * @see ICodeEditor.getDomNode
-		 */
-		getDomNode(): HTMLElement;
-		/**
-		 * An event emitted when the diff information computed by this diff editor has been updated.
-		 * @event
-		 */
-		onDidUpdateDiff(listener: () => void): IDisposable;
-		/**
-		 * Saves current view state of the editor in a serializable object.
-		 */
-		saveViewState(): IDiffEditorViewState | null;
-		/**
-		 * Restores the view state of the editor from a serializable object generated by `saveViewState`.
-		 */
-		restoreViewState(state: IDiffEditorViewState): void;
-		/**
-		 * Type the getModel() of IEditor.
-		 */
-		getModel(): IDiffEditorModel | null;
-		/**
-		 * Sets the current model attached to this editor.
-		 * If the previous model was created by the editor via the value key in the options
-		 * literal object, it will be destroyed. Otherwise, if the previous model was set
-		 * via setModel, or the model key in the options literal object, the previous model
-		 * will not be destroyed.
-		 * It is safe to call setModel(null) to simply detach the current model from the editor.
-		 */
-		setModel(model: IDiffEditorModel | null): void;
-		/**
-		 * Get the `original` editor.
-		 */
-		getOriginalEditor(): ICodeEditor;
-		/**
-		 * Get the `modified` editor.
-		 */
-		getModifiedEditor(): ICodeEditor;
-		/**
-		 * Get the computed diff information.
-		 */
-		getLineChanges(): ILineChange[] | null;
-		/**
-		 * Get information based on computed diff about a line number from the original model.
-		 * If the diff computation is not finished or the model is missing, will return null.
-		 */
-		getDiffLineInformationForOriginal(lineNumber: number): IDiffLineInformation | null;
-		/**
-		 * Get information based on computed diff about a line number from the modified model.
-		 * If the diff computation is not finished or the model is missing, will return null.
-		 */
-		getDiffLineInformationForModified(lineNumber: number): IDiffLineInformation | null;
-	}
-
-	export class FontInfo extends BareFontInfo {
-		readonly _editorStylingBrand: void;
-		readonly isTrusted: boolean;
-		readonly isMonospace: boolean;
-		readonly typicalHalfwidthCharacterWidth: number;
-		readonly typicalFullwidthCharacterWidth: number;
-		readonly canUseHalfwidthRightwardsArrow: boolean;
-		readonly spaceWidth: number;
-		readonly maxDigitWidth: number;
-	}
-	export class BareFontInfo {
-		readonly _bareFontInfoBrand: void;
-		readonly zoomLevel: number;
-		readonly fontFamily: string;
-		readonly fontWeight: string;
-		readonly fontSize: number;
-		readonly lineHeight: number;
-		readonly letterSpacing: number;
->>>>>>> Stashed changes
-	}
-}
-
-declare module monaco.languages {
-
+	}
 
 	/**
 	 * Describes how comments for a language work.
@@ -4975,34 +4523,6 @@
 	}
 
 	/**
-	 * Describes language specific folding markers such as '#region' and '#endregion'.
-	 * The start and end regexes will be tested against the contents of all lines and must be designed efficiently:
-	 * - the regex should start with '^'
-	 * - regexp flags (i, g) are ignored
-	 */
-	export interface FoldingMarkers {
-		start: RegExp;
-		end: RegExp;
-	}
-
-	/**
-	 * Describes folding rules for a language.
-	 */
-	export interface FoldingRules {
-		/**
-		 * Used by the indentation based strategy to decide wheter empty lines belong to the previous or the next block.
-		 * A language adheres to the off-side rule if blocks in that language are expressed by their indentation.
-		 * See [wikipedia](https://en.wikipedia.org/wiki/Off-side_rule) for more information.
-		 * If not set, `false` is used and empty lines belong to the previous block.
-		 */
-		offSide?: boolean;
-		/**
-		 * Region markers used by the language.
-		 */
-		markers?: FoldingMarkers;
-	}
-
-	/**
 	 * Describes a rule to be evaluated when pressing Enter.
 	 */
 	export interface OnEnterRule {
@@ -5148,11 +4668,7 @@
 		 * position will be merged by the editor. A hover can have a range which defaults
 		 * to the word range at the position when omitted.
 		 */
-<<<<<<< Updated upstream
 		provideHover(model: editor.ITextModel, position: Position, token: CancellationToken): ProviderResult<Hover>;
-=======
-		provideHover(model: model.ITextModel, position: Position, token: CancellationToken): ProviderResult<Hover>;
->>>>>>> Stashed changes
 	}
 
 	export enum CompletionItemKind {
@@ -5271,11 +4787,7 @@
 		 * selecting this completion. Edits must not overlap with the main edit
 		 * nor with themselves.
 		 */
-<<<<<<< Updated upstream
 		additionalTextEdits?: editor.ISingleEditOperation[];
-=======
-		additionalTextEdits?: model.ISingleEditOperation[];
->>>>>>> Stashed changes
 		/**
 		 * A command that should be run upon acceptance of this item.
 		 */
@@ -5330,33 +4842,21 @@
 		/**
 		 * Provide completion items for the given position and document.
 		 */
-<<<<<<< Updated upstream
 		provideCompletionItems(model: editor.ITextModel, position: Position, context: CompletionContext, token: CancellationToken): ProviderResult<CompletionList>;
-=======
-		provideCompletionItems(model: model.ITextModel, position: Position, context: CompletionContext, token: CancellationToken): ProviderResult<CompletionList>;
->>>>>>> Stashed changes
 		/**
 		 * Given a completion item fill in more data, like [doc-comment](#CompletionItem.documentation)
 		 * or [details](#CompletionItem.detail).
 		 *
 		 * The editor will only resolve a completion item once.
 		 */
-<<<<<<< Updated upstream
 		resolveCompletionItem?(model: editor.ITextModel, position: Position, item: CompletionItem, token: CancellationToken): ProviderResult<CompletionItem>;
-=======
-		resolveCompletionItem?(model: model.ITextModel, position: Position, item: CompletionItem, token: CancellationToken): ProviderResult<CompletionItem>;
->>>>>>> Stashed changes
 	}
 
 	export interface CodeAction {
 		title: string;
 		command?: Command;
 		edit?: WorkspaceEdit;
-<<<<<<< Updated upstream
 		diagnostics?: editor.IMarkerData[];
-=======
-		diagnostics?: IMarkerData[];
->>>>>>> Stashed changes
 		kind?: string;
 	}
 
@@ -5440,11 +4940,7 @@
 		/**
 		 * Provide help for the signature at the given position and document.
 		 */
-<<<<<<< Updated upstream
 		provideSignatureHelp(model: editor.ITextModel, position: Position, token: CancellationToken, context: SignatureHelpContext): ProviderResult<SignatureHelp>;
-=======
-		provideSignatureHelp(model: model.ITextModel, position: Position, token: CancellationToken, context: SignatureHelpContext): ProviderResult<SignatureHelp>;
->>>>>>> Stashed changes
 	}
 
 	/**
@@ -5490,11 +4986,7 @@
 		 * Provide a set of document highlights, like all occurrences of a variable or
 		 * all exit-points of a function.
 		 */
-<<<<<<< Updated upstream
 		provideDocumentHighlights(model: editor.ITextModel, position: Position, token: CancellationToken): ProviderResult<DocumentHighlight[]>;
-=======
-		provideDocumentHighlights(model: model.ITextModel, position: Position, token: CancellationToken): ProviderResult<DocumentHighlight[]>;
->>>>>>> Stashed changes
 	}
 
 	/**
@@ -5516,11 +5008,7 @@
 		/**
 		 * Provide a set of project-wide references for the given position and document.
 		 */
-<<<<<<< Updated upstream
 		provideReferences(model: editor.ITextModel, position: Position, context: ReferenceContext, token: CancellationToken): ProviderResult<Location[]>;
-=======
-		provideReferences(model: model.ITextModel, position: Position, context: ReferenceContext, token: CancellationToken): ProviderResult<Location[]>;
->>>>>>> Stashed changes
 	}
 
 	/**
@@ -5561,11 +5049,7 @@
 		/**
 		 * Provide the definition of the symbol at the given position and document.
 		 */
-<<<<<<< Updated upstream
 		provideDefinition(model: editor.ITextModel, position: Position, token: CancellationToken): ProviderResult<Definition | DefinitionLink[]>;
-=======
-		provideDefinition(model: model.ITextModel, position: Position, token: CancellationToken): ProviderResult<Definition | DefinitionLink[]>;
->>>>>>> Stashed changes
 	}
 
 	/**
@@ -5576,11 +5060,7 @@
 		/**
 		 * Provide the implementation of the symbol at the given position and document.
 		 */
-<<<<<<< Updated upstream
 		provideImplementation(model: editor.ITextModel, position: Position, token: CancellationToken): ProviderResult<Definition | DefinitionLink[]>;
-=======
-		provideImplementation(model: model.ITextModel, position: Position, token: CancellationToken): ProviderResult<Definition | DefinitionLink[]>;
->>>>>>> Stashed changes
 	}
 
 	/**
@@ -5591,11 +5071,7 @@
 		/**
 		 * Provide the type definition of the symbol at the given position and document.
 		 */
-<<<<<<< Updated upstream
 		provideTypeDefinition(model: editor.ITextModel, position: Position, token: CancellationToken): ProviderResult<Definition | DefinitionLink[]>;
-=======
-		provideTypeDefinition(model: model.ITextModel, position: Position, token: CancellationToken): ProviderResult<Definition | DefinitionLink[]>;
->>>>>>> Stashed changes
 	}
 
 	/**
@@ -5649,29 +5125,17 @@
 		/**
 		 * Provide symbol information for the given document.
 		 */
-<<<<<<< Updated upstream
 		provideDocumentSymbols(model: editor.ITextModel, token: CancellationToken): ProviderResult<DocumentSymbol[]>;
-=======
-		provideDocumentSymbols(model: model.ITextModel, token: CancellationToken): ProviderResult<DocumentSymbol[]>;
->>>>>>> Stashed changes
 	}
 
 	export type TextEdit = {
 		range: IRange;
 		text: string;
-<<<<<<< Updated upstream
 		eol?: editor.EndOfLineSequence;
 	} | {
 		range: undefined;
 		text: undefined;
 		eol: editor.EndOfLineSequence;
-=======
-		eol?: model.EndOfLineSequence;
-	} | {
-		range: undefined;
-		text: undefined;
-		eol: model.EndOfLineSequence;
->>>>>>> Stashed changes
 	};
 
 	/**
@@ -5696,11 +5160,7 @@
 		/**
 		 * Provide formatting edits for a whole document.
 		 */
-<<<<<<< Updated upstream
 		provideDocumentFormattingEdits(model: editor.ITextModel, options: FormattingOptions, token: CancellationToken): ProviderResult<TextEdit[]>;
-=======
-		provideDocumentFormattingEdits(model: model.ITextModel, options: FormattingOptions, token: CancellationToken): ProviderResult<TextEdit[]>;
->>>>>>> Stashed changes
 	}
 
 	/**
@@ -5715,11 +5175,7 @@
 		 * or larger range. Often this is done by adjusting the start and end
 		 * of the range to full syntax nodes.
 		 */
-<<<<<<< Updated upstream
 		provideDocumentRangeFormattingEdits(model: editor.ITextModel, range: Range, options: FormattingOptions, token: CancellationToken): ProviderResult<TextEdit[]>;
-=======
-		provideDocumentRangeFormattingEdits(model: model.ITextModel, range: Range, options: FormattingOptions, token: CancellationToken): ProviderResult<TextEdit[]>;
->>>>>>> Stashed changes
 	}
 
 	/**
@@ -5735,11 +5191,7 @@
 		 * what range the position to expand to, like find the matching `{`
 		 * when `}` has been entered.
 		 */
-<<<<<<< Updated upstream
 		provideOnTypeFormattingEdits(model: editor.ITextModel, position: Position, ch: string, options: FormattingOptions, token: CancellationToken): ProviderResult<TextEdit[]>;
-=======
-		provideOnTypeFormattingEdits(model: model.ITextModel, position: Position, ch: string, options: FormattingOptions, token: CancellationToken): ProviderResult<TextEdit[]>;
->>>>>>> Stashed changes
 	}
 
 	/**
@@ -5754,7 +5206,6 @@
 	 * A provider of links.
 	 */
 	export interface LinkProvider {
-<<<<<<< Updated upstream
 		provideLinks(model: editor.ITextModel, token: CancellationToken): ProviderResult<ILink[]>;
 		resolveLink?: (link: ILink, token: CancellationToken) => ProviderResult<ILink>;
 	}
@@ -5949,74 +5400,69 @@
 		mimetypes?: string[];
 		configuration?: Uri;
 	}
-=======
-		provideLinks(model: model.ITextModel, token: CancellationToken): ProviderResult<ILink[]>;
-		resolveLink?: (link: ILink, token: CancellationToken) => ProviderResult<ILink>;
-	}
-
->>>>>>> Stashed changes
-	/**
-	 * A color in RGBA format.
-	 */
-	export interface IColor {
-		/**
-		 * The red component in the range [0-1].
-		 */
-		readonly red: number;
-		/**
-		 * The green component in the range [0-1].
-		 */
-		readonly green: number;
-		/**
-		 * The blue component in the range [0-1].
-		 */
-		readonly blue: number;
-		/**
-		 * The alpha component in the range [0-1].
-		 */
-<<<<<<< Updated upstream
+	/**
+	 * A Monarch language definition
+	 */
+	export interface IMonarchLanguage {
+		/**
+		 * map from string to ILanguageRule[]
+		 */
+		tokenizer: {
+			[name: string]: IMonarchLanguageRule[];
+		};
+		/**
+		 * is the language case insensitive?
+		 */
+		ignoreCase?: boolean;
+		/**
+		 * if no match in the tokenizer assign this token class (default 'source')
+		 */
+		defaultToken?: string;
+		/**
+		 * for example [['{','}','delimiter.curly']]
+		 */
+		brackets?: IMonarchLanguageBracket[];
+		/**
+		 * start symbol in the tokenizer (by default the first entry is used)
+		 */
+		start?: string;
+		/**
+		 * attach this to every token class (by default '.' + name)
+		 */
 		tokenPostfix?: string;
-=======
-		readonly alpha: number;
->>>>>>> Stashed changes
-	}
-
-	/**
-	 * String representations for a color
-	 */
-<<<<<<< Updated upstream
+	}
+
+	/**
+	 * A rule is either a regular expression and an action
+	 * 		shorthands: [reg,act] == { regex: reg, action: act}
+	 *		and       : [reg,act,nxt] == { regex: reg, action: act{ next: nxt }}
+	 */
 	export type IShortMonarchLanguageRule1 = [RegExp, IMonarchLanguageAction];
 
 	export type IShortMonarchLanguageRule2 = [RegExp, IMonarchLanguageAction, string];
 
 	export interface IExpandedMonarchLanguageRule {
-=======
-	export interface IColorPresentation {
->>>>>>> Stashed changes
-		/**
-		 * The label of this color presentation. It will be shown on the color
-		 * picker header. By default this is also the text that is inserted when selecting
-		 * this color presentation.
-		 */
-		label: string;
-		/**
-		 * An [edit](#TextEdit) which is applied to a document when selecting
-		 * this presentation for the color.
-		 */
-		textEdit?: TextEdit;
-		/**
-		 * An optional array of additional [text edits](#TextEdit) that are applied when
-		 * selecting this color presentation.
-		 */
-		additionalTextEdits?: TextEdit[];
+		/**
+		 * match tokens
+		 */
+		regex?: string | RegExp;
+		/**
+		 * action to take on match
+		 */
+		action?: IMonarchLanguageAction;
+		/**
+		 * or an include rule. include all rules from the included state
+		 */
+		include?: string;
 	}
 
 	export type IMonarchLanguageRule = IShortMonarchLanguageRule1 | IShortMonarchLanguageRule2 | IExpandedMonarchLanguageRule;
 
 	/**
-	 * A color range is a range in a text model which represents a color.
-	 */
-<<<<<<< Updated upstream
+	 * An action is either an array of actions...
+	 * ... or a case statement with guards...
+	 * ... or a basic action with a token value.
+	 */
 	export type IShortMonarchLanguageAction = string;
 
 	export interface IExpandedMonarchLanguageAction {
@@ -6024,159 +5470,58 @@
 		 * array of actions for each parenthesized match group
 		 */
 		group?: IMonarchLanguageAction[];
-=======
-	export interface IColorInformation {
->>>>>>> Stashed changes
-		/**
-		 * The range within the model.
-		 */
-		range: IRange;
-		/**
-		 * The color represented in this range.
-		 */
-		color: IColor;
-	}
-
-	/**
-	 * A provider of colors for editor models.
-	 */
-	export interface DocumentColorProvider {
-		/**
-		 * Provides the color ranges for a specific model.
-		 */
-		provideDocumentColors(model: model.ITextModel, token: CancellationToken): ProviderResult<IColorInformation[]>;
-		/**
-		 * Provide the string representations for a color.
-		 */
-		provideColorPresentations(model: model.ITextModel, colorInfo: IColorInformation, token: CancellationToken): ProviderResult<IColorPresentation[]>;
-	}
-
-	export interface FoldingContext {
-	}
-
-	/**
-	 * A provider of colors for editor models.
-	 */
-	export interface FoldingRangeProvider {
-		/**
-		 * Provides the color ranges for a specific model.
-		 */
-		provideFoldingRanges(model: model.ITextModel, context: FoldingContext, token: CancellationToken): ProviderResult<FoldingRange[]>;
-	}
-
-	export interface FoldingRange {
-		/**
-		 * The one-based start line of the range to fold. The folded area starts after the line's last character.
-		 */
-		start: number;
-		/**
-		 * The one-based end line of the range to fold. The folded area ends with the line's last character.
-		 */
-		end: number;
-		/**
-		 * Describes the [Kind](#FoldingRangeKind) of the folding range such as [Comment](#FoldingRangeKind.Comment) or
-		 * [Region](#FoldingRangeKind.Region). The kind is used to categorize folding ranges and used by commands
-		 * like 'Fold all comments'. See
-		 * [FoldingRangeKind](#FoldingRangeKind) for an enumeration of standardized kinds.
-		 */
-		kind?: FoldingRangeKind;
-	}
-
-<<<<<<< Updated upstream
+		/**
+		 * map from string to ILanguageAction
+		 */
+		cases?: Object;
+		/**
+		 * token class (ie. css class) (or "@brackets" or "@rematch")
+		 */
+		token?: string;
+		/**
+		 * the next state to push, or "@push", "@pop", "@popall"
+		 */
+		next?: string;
+		/**
+		 * switch to this state
+		 */
+		switchTo?: string;
+		/**
+		 * go back n characters in the stream
+		 */
+		goBack?: number;
+		/**
+		 * @open or @close
+		 */
+		bracket?: string;
+		/**
+		 * switch to embedded language (useing the mimetype) or get out using "@pop"
+		 */
+		nextEmbedded?: string;
+		/**
+		 * log a message to the browser console window
+		 */
+		log?: string;
+	}
+
 	export type IMonarchLanguageAction = IShortMonarchLanguageAction | IExpandedMonarchLanguageAction | IShortMonarchLanguageAction[] | IExpandedMonarchLanguageAction[];
 
 	/**
 	 * This interface can be shortened as an array, ie. ['{','}','delimiter.curly']
 	 */
 	export interface IMonarchLanguageBracket {
-=======
-	export class FoldingRangeKind {
-		value: string;
->>>>>>> Stashed changes
-		/**
-		 * Kind for folding range representing a comment. The value of the kind is 'comment'.
-		 */
-		static readonly Comment: FoldingRangeKind;
-		/**
-		 * Kind for folding range representing a import. The value of the kind is 'imports'.
-		 */
-		static readonly Imports: FoldingRangeKind;
-		/**
-		 * Kind for folding range representing regions (for example marked by `#region`, `#endregion`).
-		 * The value of the kind is 'region'.
-		 */
-		static readonly Region: FoldingRangeKind;
-		/**
-		 * Creates a new [FoldingRangeKind](#FoldingRangeKind).
-		 *
-		 * @param value of the kind.
-		 */
-		constructor(value: string);
-	}
-
-	export interface ResourceFileEdit {
-		oldUri: Uri;
-		newUri: Uri;
-		options: {
-			overwrite?: boolean;
-			ignoreIfNotExists?: boolean;
-			ignoreIfExists?: boolean;
-			recursive?: boolean;
-		};
-	}
-
-	export interface ResourceTextEdit {
-		resource: Uri;
-		modelVersionId?: number;
-		edits: TextEdit[];
-	}
-
-	export interface WorkspaceEdit {
-		edits: Array<ResourceTextEdit | ResourceFileEdit>;
-	}
-
-	export interface Rejection {
-		rejectReason?: string;
-	}
-
-	export interface RenameLocation {
-		range: IRange;
-		text: string;
-	}
-
-	export interface RenameProvider {
-		provideRenameEdits(model: model.ITextModel, position: Position, newName: string, token: CancellationToken): ProviderResult<WorkspaceEdit & Rejection>;
-		resolveRenameLocation?(model: model.ITextModel, position: Position, token: CancellationToken): ProviderResult<RenameLocation & Rejection>;
-	}
-
-	export interface Command {
-		id: string;
-		title: string;
-		tooltip?: string;
-		arguments?: any[];
-	}
-
-	export interface ICodeLensSymbol {
-		range: IRange;
-		id?: string;
-		command?: Command;
-	}
-
-	export interface CodeLensProvider {
-		onDidChange?: IEvent<this>;
-		provideCodeLenses(model: model.ITextModel, token: CancellationToken): ProviderResult<ICodeLensSymbol[]>;
-		resolveCodeLens?(model: model.ITextModel, codeLens: ICodeLensSymbol, token: CancellationToken): ProviderResult<ICodeLensSymbol>;
-	}
-
-	export interface ILanguageExtensionPoint {
-		id: string;
-		extensions?: string[];
-		filenames?: string[];
-		filenamePatterns?: string[];
-		firstLine?: string;
-		aliases?: string[];
-		mimetypes?: string[];
-		configuration?: Uri;
+		/**
+		 * open bracket
+		 */
+		open: string;
+		/**
+		 * closeing bracket
+		 */
+		close: string;
+		/**
+		 * token class
+		 */
+		token: string;
 	}
 
 }
